--- conflicted
+++ resolved
@@ -404,13 +404,7 @@
     // this is also needed for custom host variables - not only health
     if(!host->rrdvars)
         host->rrdvars = rrdvariables_create();
-<<<<<<< HEAD
-
-    rrdhost_initialize_health(host, is_localhost);
-
-=======
-    
->>>>>>> f22bc890
+
     RRDHOST *t = rrdhost_index_add_by_guid(host);
     if(t != host) {
         error("Host '%s': cannot add host with machine guid '%s' to index. It already exists as host '%s' with machine guid '%s'.", rrdhost_hostname(host), host->machine_guid, rrdhost_hostname(t), t->machine_guid);
