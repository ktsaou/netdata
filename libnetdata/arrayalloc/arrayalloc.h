--- conflicted
+++ resolved
@@ -28,26 +28,20 @@
     } internal;
 } ARAL;
 
-<<<<<<< HEAD
-extern ARAL *arrayalloc_create(size_t element_size, size_t elements, const char *filename, char **cache_dir);
+ARAL *arrayalloc_create(size_t element_size, size_t elements, const char *filename, char **cache_dir);
 
 #ifdef NETDATA_TRACE_ALLOCATIONS
 
 #define arrayalloc_mallocz(ar) arrayalloc_mallocz_int(ar, __FILE__, __FUNCTION__, __LINE__)
 #define arrayalloc_freez(ar, ptr) arrayalloc_freez_int(ar, ptr, __FILE__, __FUNCTION__, __LINE__)
 
-extern void *arrayalloc_mallocz_int(ARAL *ar, const char *file, const char *function, size_t line);
-extern void arrayalloc_freez_int(ARAL *ar, void *ptr, const char *file, const char *function, size_t line);
+void *arrayalloc_mallocz_int(ARAL *ar, const char *file, const char *function, size_t line);
+void arrayalloc_freez_int(ARAL *ar, void *ptr, const char *file, const char *function, size_t line);
 
 #else // NETDATA_TRACE_ALLOCATIONS
 
-extern void *arrayalloc_mallocz(ARAL *ar);
-extern void arrayalloc_freez(ARAL *ar, void *ptr);
-=======
-ARAL *arrayalloc_create(size_t element_size, size_t elements, const char *filename, char **cache_dir);
 void *arrayalloc_mallocz(ARAL *ar);
 void arrayalloc_freez(ARAL *ar, void *ptr);
->>>>>>> ccfbdb5c
 
 #endif // NETDATA_TRACE_ALLOCATIONS
 
