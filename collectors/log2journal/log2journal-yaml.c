// SPDX-License-Identifier: GPL-3.0-or-later

#include "log2journal.h"

// ----------------------------------------------------------------------------
// yaml configuration file

#ifdef HAVE_LIBYAML

static const char *yaml_event_name(yaml_event_type_t type) {
    switch (type) {
        case YAML_NO_EVENT:
            return "YAML_NO_EVENT";

        case YAML_SCALAR_EVENT:
            return "YAML_SCALAR_EVENT";

        case YAML_ALIAS_EVENT:
            return "YAML_ALIAS_EVENT";

        case YAML_MAPPING_START_EVENT:
            return "YAML_MAPPING_START_EVENT";

        case YAML_MAPPING_END_EVENT:
            return "YAML_MAPPING_END_EVENT";

        case YAML_SEQUENCE_START_EVENT:
            return "YAML_SEQUENCE_START_EVENT";

        case YAML_SEQUENCE_END_EVENT:
            return "YAML_SEQUENCE_END_EVENT";

        case YAML_STREAM_START_EVENT:
            return "YAML_STREAM_START_EVENT";

        case YAML_STREAM_END_EVENT:
            return "YAML_STREAM_END_EVENT";

        case YAML_DOCUMENT_START_EVENT:
            return "YAML_DOCUMENT_START_EVENT";

        case YAML_DOCUMENT_END_EVENT:
            return "YAML_DOCUMENT_END_EVENT";

        default:
            return "UNKNOWN";
    }
}

#define yaml_error(parser, event, fmt, args...) yaml_error_with_trace(parser, event, __LINE__, __FUNCTION__, __FILE__, fmt, ##args)
static void yaml_error_with_trace(yaml_parser_t *parser, yaml_event_t *event, size_t line, const char *function, const char *file, const char *format, ...) __attribute__ ((format(__printf__, 6, 7)));
static void yaml_error_with_trace(yaml_parser_t *parser, yaml_event_t *event, size_t line, const char *function, const char *file, const char *format, ...) {
    char buf[1024] = ""; // Initialize buf to an empty string
    const char *type = "";

    if(event) {
        type = yaml_event_name(event->type);

        switch (event->type) {
            case YAML_SCALAR_EVENT:
                copy_to_buffer(buf, sizeof(buf), (char *)event->data.scalar.value, event->data.scalar.length);
                break;

            case YAML_ALIAS_EVENT:
                snprintf(buf, sizeof(buf), "%s", event->data.alias.anchor);
                break;

            default:
                break;
        }
    }

    fprintf(stderr, "YAML %zu@%s, %s(): (line %d, column %d, %s%s%s): ",
            line, file, function,
            (int)(parser->mark.line + 1), (int)(parser->mark.column + 1),
            type, buf[0]? ", near ": "", buf);

    va_list args;
    va_start(args, format);
    vfprintf(stderr, format, args);
    va_end(args);
    fprintf(stderr, "\n");
}

#define yaml_parse(parser, event) yaml_parse_with_trace(parser, event, __LINE__, __FUNCTION__, __FILE__)
static bool yaml_parse_with_trace(yaml_parser_t *parser, yaml_event_t *event, size_t line, const char *function, const char *file) {
    if (!yaml_parser_parse(parser, event)) {
        yaml_error(parser, NULL, "YAML parser error %d", parser->error);
        return false;
    }

//    fprintf(stderr, ">>> %s >>> %.*s\n",
//            yaml_event_name(event->type),
//            event->type == YAML_SCALAR_EVENT ? event->data.scalar.length : 0,
//            event->type == YAML_SCALAR_EVENT ? (char *)event->data.scalar.value : "");

    return true;
}

#define yaml_parse_expect_event(parser, type) yaml_parse_expect_event_with_trace(parser, type, __LINE__, __FUNCTION__, __FILE__)
static bool yaml_parse_expect_event_with_trace(yaml_parser_t *parser, yaml_event_type_t type, size_t line, const char *function, const char *file) {
    yaml_event_t event;
    if (!yaml_parse(parser, &event))
        return false;

    bool ret = true;
    if(event.type != type) {
        yaml_error_with_trace(parser, &event, line, function, file, "unexpected event - expecting: %s", yaml_event_name(type));
        ret = false;
    }
//    else
//        fprintf(stderr, "OK (%zu@%s, %s()\n", line, file, function);

    yaml_event_delete(&event);
    return ret;
}

#define yaml_scalar_matches(event, s, len) yaml_scalar_matches_with_trace(event, s, len, __LINE__, __FUNCTION__, __FILE__)
static bool yaml_scalar_matches_with_trace(yaml_event_t *event, const char *s, size_t len, size_t line __maybe_unused, const char *function __maybe_unused, const char *file __maybe_unused) {
    if(event->type != YAML_SCALAR_EVENT)
        return false;

    if(len != event->data.scalar.length)
        return false;
//    else
//        fprintf(stderr, "OK (%zu@%s, %s()\n", line, file, function);

    return strcmp((char *)event->data.scalar.value, s) == 0;
}

// ----------------------------------------------------------------------------

static DUPLICATION *yaml_parse_duplicate_key(LOG_JOB *jb, yaml_parser_t *parser) {
    yaml_event_t event;

    if (!yaml_parse(parser, &event))
        return false;

    DUPLICATION *kd = NULL;
    if(event.type == YAML_SCALAR_EVENT) {
        kd = log_job_add_duplication_to_job(jb, (char *) event.data.scalar.value, event.data.scalar.length);
    }
    else
        yaml_error(parser, &event, "duplicate key must be a scalar.");

    yaml_event_delete(&event);
    return kd;
}

static size_t yaml_parse_duplicate_from(LOG_JOB *jb, yaml_parser_t *parser, DUPLICATION *kd) {
    size_t errors = 0;
    yaml_event_t event;

    if (!yaml_parse(parser, &event))
        return 1;

    bool ret = true;
    if(event.type == YAML_SCALAR_EVENT)
        ret = log_job_add_key_to_duplication(kd, (char *) event.data.scalar.value, event.data.scalar.length);

    else if(event.type == YAML_SEQUENCE_START_EVENT) {
        bool finished = false;
        while(!errors && !finished) {
            yaml_event_t sub_event;
            if (!yaml_parse(parser, &sub_event))
                return errors++;
            else {
                if (sub_event.type == YAML_SCALAR_EVENT) {
                    if(!log_job_add_key_to_duplication(kd, (char *)sub_event.data.scalar.value,
                                                       sub_event.data.scalar.length))
                        errors++;
                }
                else if (sub_event.type == YAML_SEQUENCE_END_EVENT)
                    finished = true;

                yaml_event_delete(&sub_event);
            }
        }
    }
    else
        yaml_error(parser, &event, "not expected event type");

    yaml_event_delete(&event);
    return errors;
}

static size_t yaml_parse_filename_injection(yaml_parser_t *parser, LOG_JOB *jb) {
    yaml_event_t event;
    size_t errors = 0;

    if(!yaml_parse_expect_event(parser, YAML_MAPPING_START_EVENT))
        return 1;

    if (!yaml_parse(parser, &event))
        return 1;

    if (yaml_scalar_matches(&event, "key", strlen("key"))) {
        yaml_event_t sub_event;
        if (!yaml_parse(parser, &sub_event))
            errors++;

        else {
            if (event.type == YAML_SCALAR_EVENT) {
                if(!log_job_add_filename_key(jb, (char *)sub_event.data.scalar.value, sub_event.data.scalar.length))
                    errors++;
            }

            else {
                yaml_error(parser, &sub_event, "expected the filename as %s", yaml_event_name(YAML_SCALAR_EVENT));
                errors++;
            }

            yaml_event_delete(&sub_event);
        }
    }

    if(!yaml_parse_expect_event(parser, YAML_MAPPING_END_EVENT))
        errors++;

    yaml_event_delete(&event);
    return errors;
}

<<<<<<< HEAD
static size_t yaml_parse_duplicates_injection(yaml_parser_t *parser, LOG_JOB *jb) {
=======
static size_t yaml_parse_prefix(yaml_parser_t *parser, struct log_job *jb) {
    yaml_event_t event;
    size_t errors = 0;

    if (!yaml_parse(parser, &event))
        return 1;

    if (event.type == YAML_SCALAR_EVENT) {
        if(!log_job_add_key_prefix(jb, (char *)event.data.scalar.value, event.data.scalar.length))
            errors++;
    }

    yaml_event_delete(&event);
    return errors;
}

static size_t yaml_parse_duplicates_injection(yaml_parser_t *parser, struct log_job *jb) {
>>>>>>> d8e2aff0
    if (!yaml_parse_expect_event(parser, YAML_SEQUENCE_START_EVENT))
        return 1;

    DUPLICATION *kd = NULL;

    // Expecting a key-value pair for each duplicate
    bool finished;
    size_t errors = 0;
    while (!errors && !finished) {
        yaml_event_t event;
        if (!yaml_parse(parser, &event)) {
            errors++;
            break;
        }

        if(event.type == YAML_MAPPING_START_EVENT) {
            ;
        }
        if (event.type == YAML_SEQUENCE_END_EVENT) {
            finished = true;
        }
        else if(event.type == YAML_SCALAR_EVENT) {
            if (yaml_scalar_matches(&event, "key", strlen("key"))) {
                kd = yaml_parse_duplicate_key(jb, parser);
                if (!kd)
                    errors++;
                else {
                    while (!errors && kd) {
                        yaml_event_t sub_event;
                        if (!yaml_parse(parser, &sub_event)) {
                            errors++;
                            break;
                        }

                        if (sub_event.type == YAML_MAPPING_END_EVENT) {
                            kd = NULL;
                        } else if (sub_event.type == YAML_SCALAR_EVENT) {
                            if (yaml_scalar_matches(&sub_event, "values_of", strlen("values_of"))) {
                                if (!kd) {
                                    yaml_error(parser, &sub_event, "Found 'values_of' but the 'key' is not set.");
                                    errors++;
                                } else
                                    errors += yaml_parse_duplicate_from(jb, parser, kd);
                            } else {
                                yaml_error(parser, &sub_event, "unknown scalar");
                                errors++;
                            }
                        } else {
                            yaml_error(parser, &sub_event, "unexpected event type");
                            errors++;
                        }

                        // Delete the event after processing
                        yaml_event_delete(&event);
                    }
                }
            } else {
                yaml_error(parser, &event, "unknown scalar");
                errors++;
            }
        }

        yaml_event_delete(&event);
    }

    return errors;
}

static bool yaml_parse_constant_field_injection(yaml_parser_t *parser, LOG_JOB *jb, bool unmatched) {
    yaml_event_t event;
    if (!yaml_parse(parser, &event) || event.type != YAML_SCALAR_EVENT) {
        yaml_error(parser, &event, "Expected scalar for constant field injection key");
        yaml_event_delete(&event);
        return false;
    }

    char *key = strndupz((char *)event.data.scalar.value, event.data.scalar.length);
    char *value = NULL;
    bool ret = false;

    yaml_event_delete(&event);

    if (!yaml_parse(parser, &event) || event.type != YAML_SCALAR_EVENT) {
        yaml_error(parser, &event, "Expected scalar for constant field injection value");
        goto cleanup;
    }

    if(!yaml_scalar_matches(&event, "value", strlen("value"))) {
        yaml_error(parser, &event, "Expected scalar 'value'");
        goto cleanup;
    }

    if (!yaml_parse(parser, &event) || event.type != YAML_SCALAR_EVENT) {
        yaml_error(parser, &event, "Expected scalar for constant field injection value");
        goto cleanup;
    }

    value = strndupz((char *)event.data.scalar.value, event.data.scalar.length);

    if(!log_job_add_injection(jb, key, strlen(key), value, strlen(value), unmatched))
        ret = false;
    else
        ret = true;

    ret = true;

cleanup:
    yaml_event_delete(&event);
    freez(key);
    freez(value);
    return !ret ? 1 : 0;
}

static bool yaml_parse_injection_mapping(yaml_parser_t *parser, LOG_JOB *jb, bool unmatched) {
    yaml_event_t event;
    size_t errors = 0;
    bool finished = false;

    while (!errors && !finished) {
        if (!yaml_parse(parser, &event)) {
            errors++;
            continue;
        }

        switch (event.type) {
            case YAML_SCALAR_EVENT:
                if (yaml_scalar_matches(&event, "key", strlen("key"))) {
                    errors += yaml_parse_constant_field_injection(parser, jb, unmatched);
                } else {
                    yaml_error(parser, &event, "Unexpected scalar in injection mapping");
                    errors++;
                }
                break;

            case YAML_MAPPING_END_EVENT:
                finished = true;
                break;

            default:
                yaml_error(parser, &event, "Unexpected event in injection mapping");
                errors++;
                break;
        }

        yaml_event_delete(&event);
    }

    return errors == 0;
}

static size_t yaml_parse_injections(yaml_parser_t *parser, LOG_JOB *jb, bool unmatched) {
    yaml_event_t event;
    size_t errors = 0;
    bool finished = false;

    if (!yaml_parse_expect_event(parser, YAML_SEQUENCE_START_EVENT))
        return 1;

    while (!errors && !finished) {
        if (!yaml_parse(parser, &event)) {
            errors++;
            continue;
        }

        switch (event.type) {
            case YAML_MAPPING_START_EVENT:
                if (!yaml_parse_injection_mapping(parser, jb, unmatched))
                    errors++;
                break;

            case YAML_SEQUENCE_END_EVENT:
                finished = true;
                break;

            default:
                yaml_error(parser, &event, "Unexpected event in injections sequence");
                errors++;
                break;
        }

        yaml_event_delete(&event);
    }

    return errors;
}

static size_t yaml_parse_unmatched(yaml_parser_t *parser, LOG_JOB *jb) {
    size_t errors = 0;
    bool finished = false;

    if (!yaml_parse_expect_event(parser, YAML_MAPPING_START_EVENT))
        return 1;

    while (!errors && !finished) {
        yaml_event_t event;
        if (!yaml_parse(parser, &event)) {
            errors++;
            continue;
        }

        switch (event.type) {
            case YAML_SCALAR_EVENT:
                if (yaml_scalar_matches(&event, "key", strlen("key"))) {
                    yaml_event_t sub_event;
                    if (!yaml_parse(parser, &sub_event)) {
                        errors++;
                    } else {
                        if (sub_event.type == YAML_SCALAR_EVENT) {
                            jb->unmatched.key = strndupz((char *)sub_event.data.scalar.value, sub_event.data.scalar.length);
                        } else {
                            yaml_error(parser, &sub_event, "expected a scalar value for 'key'");
                            errors++;
                        }
                        yaml_event_delete(&sub_event);
                    }
                } else if (yaml_scalar_matches(&event, "inject", strlen("inject"))) {
                    errors += yaml_parse_injections(parser, jb, true);
                } else {
                    yaml_error(parser, &event, "Unexpected scalar in unmatched section");
                    errors++;
                }
                break;

            case YAML_MAPPING_END_EVENT:
                finished = true;
                break;

            default:
                yaml_error(parser, &event, "Unexpected event in unmatched section");
                errors++;
                break;
        }

        yaml_event_delete(&event);
    }

    return errors;
}

static size_t yaml_parse_rewrites(yaml_parser_t *parser, LOG_JOB *jb) {
    size_t errors = 0;

    if (!yaml_parse_expect_event(parser, YAML_SEQUENCE_START_EVENT))
        return 1;

    bool finished = false;
    while (!errors && !finished) {
        yaml_event_t event;
        if (!yaml_parse(parser, &event)) {
            errors++;
            continue;
        }

        switch (event.type) {
            case YAML_MAPPING_START_EVENT:
            {
                REWRITE rw = {0};

                bool mapping_finished = false;
                while (!errors && !mapping_finished) {
                    yaml_event_t sub_event;
                    if (!yaml_parse(parser, &sub_event)) {
                        errors++;
                        continue;
                    }

                    switch (sub_event.type) {
                        case YAML_SCALAR_EVENT:
                            if (yaml_scalar_matches(&sub_event, "key", strlen("key"))) {
                                if (!yaml_parse(parser, &sub_event) || sub_event.type != YAML_SCALAR_EVENT) {
                                    yaml_error(parser, &sub_event, "Expected scalar for rewrite key");
                                    errors++;
                                } else {
                                    rw.key = strndupz((char *)sub_event.data.scalar.value, sub_event.data.scalar.length);
                                    yaml_event_delete(&sub_event);
                                }
                            } else if (yaml_scalar_matches(&sub_event, "search", strlen("search"))) {
                                if (!yaml_parse(parser, &sub_event) || sub_event.type != YAML_SCALAR_EVENT) {
                                    yaml_error(parser, &sub_event, "Expected scalar for rewrite search pattern");
                                    errors++;
                                } else {
                                    rw.search_pattern = strndupz((char *)sub_event.data.scalar.value, sub_event.data.scalar.length);
                                    yaml_event_delete(&sub_event);
                                }
                            } else if (yaml_scalar_matches(&sub_event, "replace", strlen("replace"))) {
                                if (!yaml_parse(parser, &sub_event) || sub_event.type != YAML_SCALAR_EVENT) {
                                    yaml_error(parser, &sub_event, "Expected scalar for rewrite replace pattern");
                                    errors++;
                                } else {
                                    rw.replace_pattern = strndupz((char *)sub_event.data.scalar.value, sub_event.data.scalar.length);
                                    yaml_event_delete(&sub_event);
                                }
                            } else {
                                yaml_error(parser, &sub_event, "Unexpected scalar in rewrite mapping");
                                errors++;
                            }
                            break;

                        case YAML_MAPPING_END_EVENT:
                            if(rw.key && rw.search_pattern && rw.replace_pattern) {
                                if (!log_job_add_rewrite(jb, rw.key, rw.search_pattern, rw.replace_pattern))
                                    errors++;
                            }
                            freez(rw.key);
                            freez(rw.search_pattern);
                            freez(rw.replace_pattern);
                            memset(&rw, 0, sizeof(rw));

                            mapping_finished = true;
                            break;

                        default:
                            yaml_error(parser, &sub_event, "Unexpected event in rewrite mapping");
                            errors++;
                            break;
                    }

                    yaml_event_delete(&sub_event);
                }
            }
                break;

            case YAML_SEQUENCE_END_EVENT:
                finished = true;
                break;

            default:
                yaml_error(parser, &event, "Unexpected event in rewrites sequence");
                errors++;
                break;
        }

        yaml_event_delete(&event);
    }

    return errors;
}

<<<<<<< HEAD
static size_t yaml_parse_pattern(yaml_parser_t *parser, LOG_JOB *jb) {
=======
static size_t yaml_parse_renames(yaml_parser_t *parser, struct log_job *jb) {
    size_t errors = 0;

    if (!yaml_parse_expect_event(parser, YAML_SEQUENCE_START_EVENT))
        return 1;

    bool finished = false;
    while (!errors && !finished) {
        yaml_event_t event;
        if (!yaml_parse(parser, &event)) {
            errors++;
            continue;
        }

        switch (event.type) {
            case YAML_MAPPING_START_EVENT:
            {
                struct key_rename rn = {0};

                bool mapping_finished = false;
                while (!errors && !mapping_finished) {
                    yaml_event_t sub_event;
                    if (!yaml_parse(parser, &sub_event)) {
                        errors++;
                        continue;
                    }

                    switch (sub_event.type) {
                        case YAML_SCALAR_EVENT:
                            if (yaml_scalar_matches(&sub_event, "new_key", strlen("new_key"))) {
                                if (!yaml_parse(parser, &sub_event) || sub_event.type != YAML_SCALAR_EVENT) {
                                    yaml_error(parser, &sub_event, "Expected scalar for rename new_key");
                                    errors++;
                                } else {
                                    rn.new_key = strndupz((char *)sub_event.data.scalar.value, sub_event.data.scalar.length);
                                    yaml_event_delete(&sub_event);
                                }
                            } else if (yaml_scalar_matches(&sub_event, "old_key", strlen("old_key"))) {
                                if (!yaml_parse(parser, &sub_event) || sub_event.type != YAML_SCALAR_EVENT) {
                                    yaml_error(parser, &sub_event, "Expected scalar for rename old_key");
                                    errors++;
                                } else {
                                    rn.old_key = strndupz((char *)sub_event.data.scalar.value, sub_event.data.scalar.length);
                                    yaml_event_delete(&sub_event);
                                }
                            } else {
                                yaml_error(parser, &sub_event, "Unexpected scalar in rewrite mapping");
                                errors++;
                            }
                            break;

                        case YAML_MAPPING_END_EVENT:
                            if(rn.old_key && rn.new_key) {
                                if (!log_job_add_rename(jb, rn.new_key, strlen(rn.new_key), rn.old_key, strlen(rn.old_key)))
                                    errors++;
                            }
                            freez(rn.new_key);
                            freez(rn.old_key);
                            memset(&rn, 0, sizeof(rn));

                            mapping_finished = true;
                            break;

                        default:
                            yaml_error(parser, &sub_event, "Unexpected event in rewrite mapping");
                            errors++;
                            break;
                    }

                    yaml_event_delete(&sub_event);
                }
            }
                break;

            case YAML_SEQUENCE_END_EVENT:
                finished = true;
                break;

            default:
                yaml_error(parser, &event, "Unexpected event in rewrites sequence");
                errors++;
                break;
        }

        yaml_event_delete(&event);
    }

    return errors;
}

static size_t yaml_parse_pattern(yaml_parser_t *parser, struct log_job *jb) {
>>>>>>> d8e2aff0
    yaml_event_t event;
    size_t errors = 0;

    if (!yaml_parse(parser, &event))
        return 1;

    if(event.type == YAML_SCALAR_EVENT)
        jb->pattern = strndupz((char *)event.data.scalar.value, event.data.scalar.length);
    else {
        yaml_error(parser, &event, "unexpected event type");
        errors++;
    }

    yaml_event_delete(&event);
    return errors;
}

static size_t yaml_parse_initialized(yaml_parser_t *parser, LOG_JOB *jb) {
    size_t errors = 0;

    if(!yaml_parse_expect_event(parser, YAML_STREAM_START_EVENT)) {
        errors++;
        goto cleanup;
    }

    if(!yaml_parse_expect_event(parser, YAML_DOCUMENT_START_EVENT)) {
        errors++;
        goto cleanup;
    }

    if(!yaml_parse_expect_event(parser, YAML_MAPPING_START_EVENT)) {
        errors++;
        goto cleanup;
    }

    bool finished = false;
    while (!errors && !finished) {
        yaml_event_t event;
        if(!yaml_parse(parser, &event)) {
            errors++;
            continue;
        }

        switch(event.type) {
            default:
                yaml_error(parser, &event, "unexpected type");
                errors++;
                break;

            case YAML_MAPPING_END_EVENT:
                finished = true;
                break;

            case YAML_SCALAR_EVENT:
                if (yaml_scalar_matches(&event, "pattern", strlen("pattern")))
                    errors += yaml_parse_pattern(parser, jb);

                else if (yaml_scalar_matches(&event, "prefix", strlen("prefix")))
                    errors += yaml_parse_prefix(parser, jb);

                else if (yaml_scalar_matches(&event, "filename", strlen("filename")))
                    errors += yaml_parse_filename_injection(parser, jb);

                else if (yaml_scalar_matches(&event, "duplicate", strlen("duplicate")))
                    errors += yaml_parse_duplicates_injection(parser, jb);

                else if (yaml_scalar_matches(&event, "inject", strlen("inject")))
                    errors += yaml_parse_injections(parser, jb, false);

                else if (yaml_scalar_matches(&event, "unmatched", strlen("unmatched")))
                    errors += yaml_parse_unmatched(parser, jb);

                else if (yaml_scalar_matches(&event, "rewrite", strlen("rewrite")))
                    errors += yaml_parse_rewrites(parser, jb);

                else if (yaml_scalar_matches(&event, "rename", strlen("rename")))
                    errors += yaml_parse_renames(parser, jb);

                else {
                    yaml_error(parser, &event, "unexpected scalar");
                    errors++;
                }
                break;
        }

        yaml_event_delete(&event);
    }

    if(!yaml_parse_expect_event(parser, YAML_DOCUMENT_END_EVENT)) {
        errors++;
        goto cleanup;
    }

    if(!yaml_parse_expect_event(parser, YAML_STREAM_END_EVENT)) {
        errors++;
        goto cleanup;
    }

cleanup:
    return errors;
}

bool yaml_parse_file(const char *config_file_path, LOG_JOB *jb) {
    if(!config_file_path || !*config_file_path) {
        log2stderr("yaml configuration filename cannot be empty.");
        return false;
    }

    FILE *fp = fopen(config_file_path, "r");
    if (!fp) {
        log2stderr("Error opening config file: %s", config_file_path);
        return false;
    }

    yaml_parser_t parser;
    yaml_parser_initialize(&parser);
    yaml_parser_set_input_file(&parser, fp);

    size_t errors = yaml_parse_initialized(&parser, jb);

    yaml_parser_delete(&parser);
    fclose(fp);
    return errors == 0;
}

bool yaml_parse_config(const char *config_name, LOG_JOB *jb) {
    char filename[FILENAME_MAX + 1];

    snprintf(filename, sizeof(filename), "%s/%s.yaml", LOG2JOURNAL_CONFIG_PATH, config_name);
    return yaml_parse_file(filename, jb);
}

#endif // HAVE_LIBYAML

// ----------------------------------------------------------------------------
// printing yaml

static void yaml_print_multiline_value(const char *s, size_t depth) {
    if (!s)
        s = "";

    do {
        const char* next = strchr(s, '\n');
        if(next) next++;

        size_t len = next ? (size_t)(next - s) : strlen(s);
        char buf[len + 1];
        strncpy(buf, s, len);
        buf[len] = '\0';

        fprintf(stderr, "%.*s%s%s",
                (int)(depth * 2), "                    ",
                buf, next ? "" : "\n");

        s = next;
    } while(s && *s);
}

static bool needs_quotes_in_yaml(const char *str) {
    // Lookup table for special YAML characters
    static bool special_chars[256] = { false };
    static bool table_initialized = false;

    if (!table_initialized) {
        // Initialize the lookup table
        const char *special_chars_str = ":{}[],&*!|>'\"%@`^";
        for (const char *c = special_chars_str; *c; ++c) {
            special_chars[(unsigned char)*c] = true;
        }
        table_initialized = true;
    }

    while (*str) {
        if (special_chars[(unsigned char)*str]) {
            return true;
        }
        str++;
    }
    return false;
}

static void yaml_print_node(const char *key, const char *value, size_t depth, bool dash) {
    if(depth > 10) depth = 10;
    const char *quote = "\"";

    const char *second_line = NULL;
    if(value && strchr(value, '\n')) {
        second_line = value;
        value = "|";
        quote = "";
    }
    else if(!value || !needs_quotes_in_yaml(value))
        quote = "";

    fprintf(stderr, "%.*s%s%s%s%s%s%s\n",
            (int)(depth * 2), "                    ", dash ? "- ": "",
            key ? key : "", key ? ": " : "",
            quote, value ? value : "", quote);

    if(second_line) {
        yaml_print_multiline_value(second_line, depth + 1);
    }
}

void log_job_configuration_to_yaml(LOG_JOB *jb) {
    if(jb->pattern)
        yaml_print_node("pattern", jb->pattern, 0, false);

    if(jb->prefix) {
        fprintf(stderr, "\n");
        yaml_print_node("prefix", jb->prefix, 0, false);
    }

    if(jb->filename.key) {
        fprintf(stderr, "\n");
        yaml_print_node("filename", NULL, 0, false);
        yaml_print_node("key", jb->filename.key, 1, false);
    }

    if(jb->dups.used) {
        fprintf(stderr, "\n");
        yaml_print_node("duplicate", NULL, 0, false);
        for(size_t i = 0; i < jb->dups.used ;i++) {
            DUPLICATION *kd = &jb->dups.array[i];
            yaml_print_node("key", kd->target, 1, true);
            yaml_print_node("values_of", NULL, 2, false);

            for(size_t k = 0; k < kd->used ;k++)
                yaml_print_node(NULL, kd->keys[k], 3, true);
        }
    }

    if(jb->injections.used) {
        fprintf(stderr, "\n");
        yaml_print_node("inject", NULL, 0, false);

        for (size_t i = 0; i < jb->injections.used; i++) {
            yaml_print_node("key", jb->injections.keys[i].key, 1, true);
            yaml_print_node("value", jb->injections.keys[i].value.s, 2, false);
        }
    }

    if(jb->rewrites.used) {
        fprintf(stderr, "\n");
        yaml_print_node("rewrite", NULL, 0, false);

        for(size_t i = 0; i < jb->rewrites.used ;i++) {
            yaml_print_node("key", jb->rewrites.array[i].key, 1, true);
            yaml_print_node("search", jb->rewrites.array[i].search_pattern, 2, false);
            yaml_print_node("replace", jb->rewrites.array[i].replace_pattern, 2, false);
        }
    }

    if(jb->renames.used) {
        fprintf(stderr, "\n");
        yaml_print_node("rename", NULL, 0, false);

        for(size_t i = 0; i < jb->renames.used ;i++) {
            yaml_print_node("new_key", jb->renames.array[i].new_key, 1, true);
            yaml_print_node("old_key", jb->renames.array[i].old_key, 2, false);
        }
    }

    if(jb->unmatched.key || jb->unmatched.injections.used) {
        fprintf(stderr, "\n");
        yaml_print_node("unmatched", NULL, 0, false);

        if(jb->unmatched.key)
            yaml_print_node("key", jb->unmatched.key, 1, false);

        if(jb->unmatched.injections.used) {
            fprintf(stderr, "\n");
            yaml_print_node("inject", NULL, 1, false);

            for (size_t i = 0; i < jb->unmatched.injections.used; i++) {
                yaml_print_node("key", jb->unmatched.injections.keys[i].key, 2, true);
                yaml_print_node("value", jb->unmatched.injections.keys[i].value.s, 3, false);
            }
        }
    }
}<|MERGE_RESOLUTION|>--- conflicted
+++ resolved
@@ -221,10 +221,7 @@
     return errors;
 }
 
-<<<<<<< HEAD
-static size_t yaml_parse_duplicates_injection(yaml_parser_t *parser, LOG_JOB *jb) {
-=======
-static size_t yaml_parse_prefix(yaml_parser_t *parser, struct log_job *jb) {
+static size_t yaml_parse_prefix(yaml_parser_t *parser, LOG_JOB *jb) {
     yaml_event_t event;
     size_t errors = 0;
 
@@ -240,8 +237,7 @@
     return errors;
 }
 
-static size_t yaml_parse_duplicates_injection(yaml_parser_t *parser, struct log_job *jb) {
->>>>>>> d8e2aff0
+static size_t yaml_parse_duplicates_injection(yaml_parser_t *parser, LOG_JOB *jb) {
     if (!yaml_parse_expect_event(parser, YAML_SEQUENCE_START_EVENT))
         return 1;
 
@@ -580,10 +576,7 @@
     return errors;
 }
 
-<<<<<<< HEAD
-static size_t yaml_parse_pattern(yaml_parser_t *parser, LOG_JOB *jb) {
-=======
-static size_t yaml_parse_renames(yaml_parser_t *parser, struct log_job *jb) {
+static size_t yaml_parse_renames(yaml_parser_t *parser, LOG_JOB *jb) {
     size_t errors = 0;
 
     if (!yaml_parse_expect_event(parser, YAML_SEQUENCE_START_EVENT))
@@ -673,8 +666,7 @@
     return errors;
 }
 
-static size_t yaml_parse_pattern(yaml_parser_t *parser, struct log_job *jb) {
->>>>>>> d8e2aff0
+static size_t yaml_parse_pattern(yaml_parser_t *parser, LOG_JOB *jb) {
     yaml_event_t event;
     size_t errors = 0;
 
