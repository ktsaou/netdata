--- conflicted
+++ resolved
@@ -181,51 +181,22 @@
                             struct rrdeng_page_descr *descr);
 uint8_t pg_cache_punch_hole(struct rrdengine_instance *ctx, struct rrdeng_page_descr *descr,
                                    uint8_t remove_dirty, uint8_t is_exclusive_holder, uuid_t *metric_id);
-<<<<<<< HEAD
-extern usec_t pg_cache_oldest_time_in_range(struct rrdengine_instance *ctx, uuid_t *id,
+usec_t pg_cache_oldest_time_in_range(struct rrdengine_instance *ctx, uuid_t *id,
                                             usec_t start_time_ut, usec_t end_time_ut);
-extern void pg_cache_get_filtered_info_prev(struct rrdengine_instance *ctx, struct pg_cache_page_index *page_index,
+void pg_cache_get_filtered_info_prev(struct rrdengine_instance *ctx, struct pg_cache_page_index *page_index,
                                             usec_t point_in_time_ut, pg_cache_page_info_filter_t *filter,
                                             struct rrdeng_page_info *page_info);
-extern struct rrdeng_page_descr *pg_cache_lookup_unpopulated_and_lock(struct rrdengine_instance *ctx, uuid_t *id,
+struct rrdeng_page_descr *pg_cache_lookup_unpopulated_and_lock(struct rrdengine_instance *ctx, uuid_t *id,
                                                                       usec_t start_time_ut);
-=======
-usec_t pg_cache_oldest_time_in_range(struct rrdengine_instance *ctx, uuid_t *id,
-                                            usec_t start_time, usec_t end_time);
-void pg_cache_get_filtered_info_prev(struct rrdengine_instance *ctx, struct pg_cache_page_index *page_index,
-                                            usec_t point_in_time, pg_cache_page_info_filter_t *filter,
-                                            struct rrdeng_page_info *page_info);
-struct rrdeng_page_descr *pg_cache_lookup_unpopulated_and_lock(struct rrdengine_instance *ctx, uuid_t *id,
-                                                                      usec_t start_time);
->>>>>>> ccfbdb5c
-extern unsigned
+unsigned
         pg_cache_preload(struct rrdengine_instance *ctx, uuid_t *id, usec_t start_time_ut, usec_t end_time_ut,
                          struct rrdeng_page_info **page_info_arrayp, struct pg_cache_page_index **ret_page_indexp);
-extern struct rrdeng_page_descr *
+struct rrdeng_page_descr *
         pg_cache_lookup(struct rrdengine_instance *ctx, struct pg_cache_page_index *index, uuid_t *id,
                         usec_t point_in_time_ut);
-extern struct rrdeng_page_descr *
+struct rrdeng_page_descr *
         pg_cache_lookup_next(struct rrdengine_instance *ctx, struct pg_cache_page_index *index, uuid_t *id,
-<<<<<<< HEAD
                      usec_t start_time_ut, usec_t end_time_ut);
-extern struct pg_cache_page_index *create_page_index(uuid_t *id);
-extern void init_page_cache(struct rrdengine_instance *ctx);
-extern void free_page_cache(struct rrdengine_instance *ctx);
-extern void pg_cache_add_new_metric_time(struct pg_cache_page_index *page_index, struct rrdeng_page_descr *descr);
-extern void pg_cache_update_metric_times(struct pg_cache_page_index *page_index);
-extern unsigned long pg_cache_hard_limit(struct rrdengine_instance *ctx);
-extern unsigned long pg_cache_soft_limit(struct rrdengine_instance *ctx);
-extern unsigned long pg_cache_committed_hard_limit(struct rrdengine_instance *ctx);
-
-extern void rrdeng_page_descr_aral_go_singlethreaded(void);
-extern void rrdeng_page_descr_aral_go_multithreaded(void);
-extern void rrdeng_page_descr_use_malloc(void);
-extern void rrdeng_page_descr_use_mmap(void);
-extern bool rrdeng_page_descr_is_mmap(void);
-extern struct rrdeng_page_descr *rrdeng_page_descr_mallocz(void);
-extern void rrdeng_page_descr_freez(struct rrdeng_page_descr *descr);
-=======
-                     usec_t start_time, usec_t end_time);
 struct pg_cache_page_index *create_page_index(uuid_t *id);
 void init_page_cache(struct rrdengine_instance *ctx);
 void free_page_cache(struct rrdengine_instance *ctx);
@@ -242,7 +213,6 @@
 bool rrdeng_page_descr_is_mmap(void);
 struct rrdeng_page_descr *rrdeng_page_descr_mallocz(void);
 void rrdeng_page_descr_freez(struct rrdeng_page_descr *descr);
->>>>>>> ccfbdb5c
 
 static inline void
     pg_cache_atomic_get_pg_info(struct rrdeng_page_descr *descr, usec_t *end_time_ut_p, uint32_t *page_lengthp)
