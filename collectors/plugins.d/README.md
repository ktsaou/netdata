--- conflicted
+++ resolved
@@ -464,16 +464,12 @@
 
 #### FUNCTION
 
-<<<<<<< HEAD
+The plugin can register functions to Netdata, like this:
+
 > FUNCTION [GLOBAL] "name and parameters of the function" timeout "help string for users" "tags" "access"
 
 - Tags currently recognized are either `top` or `logs` (or both, space separated).
 - Access is one of `any`, `members`, or `admins`.
-=======
-The plugin can register functions to Netdata, like this:
-
-> FUNCTION [GLOBAL] "name and parameters of the function" timeout "help string for users"
->>>>>>> 37916cc9
 
 A function can be used by users to ask for more information from the collector. Netdata maintains a registry of functions in 2 levels:
 
