--- conflicted
+++ resolved
@@ -169,11 +169,7 @@
 
     if(host == localhost)
         s->ingest.type = RRDHOST_INGEST_TYPE_LOCALHOST;
-<<<<<<< HEAD
-    else if(has_receiver && !rrdhost_flag_check(host, RRDHOST_FLAG_RRDPUSH_RECEIVER_DISCONNECTED))
-=======
     else if(has_receiver)
->>>>>>> 07059e6b
         s->ingest.type = RRDHOST_INGEST_TYPE_CHILD;
     else if(rrdhost_option_check(host, RRDHOST_OPTION_VIRTUAL_HOST))
         s->ingest.type = RRDHOST_INGEST_TYPE_VIRTUAL;
