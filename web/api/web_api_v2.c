// SPDX-License-Identifier: GPL-3.0-or-later

#include "web_api_v2.h"
#include "../rtc/webrtc.h"

#define BEARER_TOKEN_EXPIRATION 86400

struct bearer_token {
    time_t created_s;
    time_t expires_s;
};

static void bearer_token_cleanup(void) {
    static time_t attempts = 0;

    if(++attempts % 1000 != 0)
        return;

    time_t now_s = now_monotonic_sec();

    struct bearer_token *z;
    dfe_start_read(netdata_authorized_bearers, z) {
        if(z->expires_s < now_s)
            dictionary_del(netdata_authorized_bearers, z_dfe.name);
    }
    dfe_done(z);

    dictionary_garbage_collect(netdata_authorized_bearers);
}

void bearer_tokens_init(void) {
    netdata_authorized_bearers = dictionary_create_advanced(
            DICT_OPTION_DONT_OVERWRITE_VALUE | DICT_OPTION_FIXED_SIZE,
            NULL, sizeof(struct bearer_token));
}

static time_t bearer_get_token(uuid_t *uuid) {
    char uuid_str[UUID_STR_LEN];

    uuid_generate_random(*uuid);
    uuid_unparse_lower(*uuid, uuid_str);

    struct bearer_token t = { 0 }, *z;
    z = dictionary_set(netdata_authorized_bearers, uuid_str, &t, sizeof(t));
    if(!z->created_s) {
        z->created_s = now_monotonic_sec();
        z->expires_s = z->created_s + BEARER_TOKEN_EXPIRATION;
    }

    bearer_token_cleanup();

    return now_realtime_sec() + BEARER_TOKEN_EXPIRATION;
}

#define HTTP_REQUEST_AUTHORIZATION_BEARER "\r\nAuthorization: Bearer "

bool extract_bearer_token_from_request(struct web_client *w, char *dst, size_t dst_len) {
    const char *req = buffer_tostring(w->response.data);
    size_t req_len = buffer_strlen(w->response.data);
    const char *bearer = strcasestr(req, HTTP_REQUEST_AUTHORIZATION_BEARER);

    if(!bearer)
        return false;

    const char *token_start = bearer + sizeof(HTTP_REQUEST_AUTHORIZATION_BEARER) - 1;

    while(isspace(*token_start))
        token_start++;

    const char *token_end = token_start + UUID_STR_LEN - 1 + 2;
    if (token_end > req + req_len)
        return false;

    strncpyz(dst, token_start, dst_len - 1);
    uuid_t uuid;
    if (uuid_parse(dst, uuid) != 0)
        return false;

    return true;
}

bool api_check_bearer_token(struct web_client *w) {
    if(!netdata_authorized_bearers)
        return false;

    char token[UUID_STR_LEN];
    if(!extract_bearer_token_from_request(w, token, sizeof(token)))
        return false;

    struct bearer_token *z = dictionary_get(netdata_authorized_bearers, token);
    return z && z->expires_s > now_monotonic_sec();
}

static bool verify_agent_uuids(const char *machine_guid, const char *node_id, const char *claim_id) {
    if(!machine_guid || !node_id || !claim_id)
        return false;

    if(strcmp(machine_guid, rrdb.localhost->machine_guid) != 0)
        return false;

    char *agent_claim_id = get_agent_claimid();

    bool not_verified = (!agent_claim_id || strcmp(claim_id, agent_claim_id) != 0);
    freez(agent_claim_id);

    if (not_verified || !rrdb.localhost->node_id)
        return false;

    char buf[UUID_STR_LEN];
    uuid_unparse_lower(*rrdb.localhost->node_id, buf);

    if(strcmp(node_id, buf) != 0)
        return false;

    return true;
}

int api_v2_bearer_protection(RRDHOST *host __maybe_unused, struct web_client *w __maybe_unused, char *url) {
    char *machine_guid = NULL;
    char *claim_id = NULL;
    char *node_id = NULL;
    bool protection = netdata_is_protected_by_bearer;

    while (url) {
        char *value = strsep_skip_consecutive_separators(&url, "&");
        if (!value || !*value) continue;

        char *name = strsep_skip_consecutive_separators(&value, "=");
        if (!name || !*name) continue;
        if (!value || !*value) continue;

        if(!strcmp(name, "bearer_protection")) {
            if(!strcmp(value, "on") || !strcmp(value, "true") || !strcmp(value, "yes"))
                protection = true;
            else
                protection = false;
        }
        else if(!strcmp(name, "machine_guid"))
            machine_guid = value;
        else if(!strcmp(name, "claim_id"))
            claim_id = value;
        else if(!strcmp(name, "node_id"))
            node_id = value;
    }

    if(!verify_agent_uuids(machine_guid, node_id, claim_id)) {
        buffer_flush(w->response.data);
        buffer_strcat(w->response.data, "The request is missing or not matching local UUIDs");
        return HTTP_RESP_BAD_REQUEST;
    }

    netdata_is_protected_by_bearer = protection;

    BUFFER *wb = w->response.data;
    buffer_flush(wb);
    buffer_json_initialize(wb, "\"", "\"", 0, true, false);
    buffer_json_member_add_boolean(wb, "bearer_protection", netdata_is_protected_by_bearer);
    buffer_json_finalize(wb);

    return HTTP_RESP_OK;
}

int api_v2_bearer_token(RRDHOST *host __maybe_unused, struct web_client *w __maybe_unused, char *url __maybe_unused) {
    char *machine_guid = NULL;
    char *claim_id = NULL;
    char *node_id = NULL;

    while(url) {
        char *value = strsep_skip_consecutive_separators(&url, "&");
        if (!value || !*value) continue;

        char *name = strsep_skip_consecutive_separators(&value, "=");
        if (!name || !*name) continue;
        if (!value || !*value) continue;

        if(!strcmp(name, "machine_guid"))
            machine_guid = value;
        else if(!strcmp(name, "claim_id"))
            claim_id = value;
        else if(!strcmp(name, "node_id"))
            node_id = value;
    }

    if(!verify_agent_uuids(machine_guid, node_id, claim_id)) {
        buffer_flush(w->response.data);
        buffer_strcat(w->response.data, "The request is missing or not matching local UUIDs");
        return HTTP_RESP_BAD_REQUEST;
    }

    uuid_t uuid;
    time_t expires_s = bearer_get_token(&uuid);

    BUFFER *wb = w->response.data;
    buffer_flush(wb);
    buffer_json_initialize(wb, "\"", "\"", 0, true, false);
    buffer_json_member_add_string(wb, "mg", rrdb.localhost->machine_guid);
    buffer_json_member_add_boolean(wb, "bearer_protection", netdata_is_protected_by_bearer);
    buffer_json_member_add_uuid(wb, "token", &uuid);
    buffer_json_member_add_time_t(wb, "expiration", expires_s);
    buffer_json_finalize(wb);

    return HTTP_RESP_OK;
}

static int web_client_api_request_v2_contexts_internal(RRDHOST *host __maybe_unused, struct web_client *w, char *url, CONTEXTS_V2_MODE mode) {
    struct api_v2_contexts_request req = { 0 };

    while(url) {
        char *value = strsep_skip_consecutive_separators(&url, "&");
        if(!value || !*value) continue;

        char *name = strsep_skip_consecutive_separators(&value, "=");
        if(!name || !*name) continue;
        if(!value || !*value) continue;

        // name and value are now the parameters
        // they are not null and not empty

        if(!strcmp(name, "scope_nodes"))
            req.scope_nodes = value;
        else if(!strcmp(name, "nodes"))
            req.nodes = value;
        else if((mode & (CONTEXTS_V2_CONTEXTS | CONTEXTS_V2_SEARCH | CONTEXTS_V2_ALERTS | CONTEXTS_V2_ALERT_TRANSITIONS)) && !strcmp(name, "scope_contexts"))
            req.scope_contexts = value;
        else if((mode & (CONTEXTS_V2_CONTEXTS | CONTEXTS_V2_SEARCH | CONTEXTS_V2_ALERTS | CONTEXTS_V2_ALERT_TRANSITIONS)) && !strcmp(name, "contexts"))
            req.contexts = value;
        else if((mode & CONTEXTS_V2_SEARCH) && !strcmp(name, "q"))
            req.q = value;
        else if(!strcmp(name, "options"))
            req.options = web_client_api_request_v2_context_options(value);
        else if(!strcmp(name, "after"))
            req.after = str2l(value);
        else if(!strcmp(name, "before"))
            req.before = str2l(value);
        else if(!strcmp(name, "timeout"))
            req.timeout_ms = str2l(value);
        else if(mode & (CONTEXTS_V2_ALERTS | CONTEXTS_V2_ALERT_TRANSITIONS)) {
            if (!strcmp(name, "alert"))
                req.alerts.alert = value;
            else if (!strcmp(name, "transition"))
                req.alerts.transition = value;
            else if(mode & CONTEXTS_V2_ALERTS) {
                if (!strcmp(name, "status"))
                    req.alerts.status = web_client_api_request_v2_alert_status(value);
            }
            else if(mode & CONTEXTS_V2_ALERT_TRANSITIONS) {
                if (!strcmp(name, "last"))
                    req.alerts.last = strtoul(value, NULL, 0);
                else if(!strcmp(name, "context"))
                    req.contexts = value;
                else if (!strcmp(name, "anchor_gi")) {
                    req.alerts.global_id_anchor = str2ull(value, NULL);
                }
                else {
                    for(int i = 0; i < ATF_TOTAL_ENTRIES ;i++) {
                        if(!strcmp(name, alert_transition_facets[i].query_param))
                            req.alerts.facets[i] = value;
                    }
                }
            }
        }
    }

    if ((mode & CONTEXTS_V2_ALERT_TRANSITIONS) && !req.alerts.last)
        req.alerts.last = 1;

    buffer_flush(w->response.data);
    buffer_no_cacheable(w->response.data);
    return rrdcontext_to_json_v2(w->response.data, &req, mode);
}

static int web_client_api_request_v2_alert_transitions(RRDHOST *host __maybe_unused, struct web_client *w, char *url) {
    return web_client_api_request_v2_contexts_internal(host, w, url, CONTEXTS_V2_ALERT_TRANSITIONS | CONTEXTS_V2_NODES);
}

static int web_client_api_request_v2_alerts(RRDHOST *host __maybe_unused, struct web_client *w, char *url) {
    return web_client_api_request_v2_contexts_internal(host, w, url, CONTEXTS_V2_ALERTS | CONTEXTS_V2_NODES);
}

static int web_client_api_request_v2_functions(RRDHOST *host __maybe_unused, struct web_client *w, char *url) {
    return web_client_api_request_v2_contexts_internal(host, w, url, CONTEXTS_V2_FUNCTIONS | CONTEXTS_V2_NODES | CONTEXTS_V2_AGENTS | CONTEXTS_V2_VERSIONS);
}

static int web_client_api_request_v2_versions(RRDHOST *host __maybe_unused, struct web_client *w, char *url) {
    return web_client_api_request_v2_contexts_internal(host, w, url, CONTEXTS_V2_VERSIONS);
}

static int web_client_api_request_v2_q(RRDHOST *host __maybe_unused, struct web_client *w, char *url) {
    return web_client_api_request_v2_contexts_internal(host, w, url, CONTEXTS_V2_SEARCH | CONTEXTS_V2_CONTEXTS | CONTEXTS_V2_NODES | CONTEXTS_V2_AGENTS | CONTEXTS_V2_VERSIONS);
}

static int web_client_api_request_v2_contexts(RRDHOST *host __maybe_unused, struct web_client *w, char *url) {
    return web_client_api_request_v2_contexts_internal(host, w, url, CONTEXTS_V2_CONTEXTS | CONTEXTS_V2_NODES | CONTEXTS_V2_AGENTS | CONTEXTS_V2_VERSIONS);
}

static int web_client_api_request_v2_nodes(RRDHOST *host __maybe_unused, struct web_client *w, char *url) {
    return web_client_api_request_v2_contexts_internal(host, w, url, CONTEXTS_V2_NODES | CONTEXTS_V2_NODES_INFO);
}

static int web_client_api_request_v2_info(RRDHOST *host __maybe_unused, struct web_client *w, char *url) {
    return web_client_api_request_v2_contexts_internal(host, w, url, CONTEXTS_V2_AGENTS | CONTEXTS_V2_AGENTS_INFO);
}

static int web_client_api_request_v2_node_instances(RRDHOST *host __maybe_unused, struct web_client *w, char *url) {
    return web_client_api_request_v2_contexts_internal(host, w, url, CONTEXTS_V2_NODES | CONTEXTS_V2_NODE_INSTANCES | CONTEXTS_V2_AGENTS | CONTEXTS_V2_AGENTS_INFO | CONTEXTS_V2_VERSIONS);
}

static int web_client_api_request_v2_weights(RRDHOST *host __maybe_unused, struct web_client *w, char *url) {
    return web_client_api_request_weights(host, w, url, WEIGHTS_METHOD_VALUE, WEIGHTS_FORMAT_MULTINODE, 2);
}

static int web_client_api_request_v2_claim(RRDHOST *host __maybe_unused, struct web_client *w, char *url) {
    return api_v2_claim(w, url);
}

static int web_client_api_request_v2_alert_config(RRDHOST *host __maybe_unused, struct web_client *w, char *url) {
    const char *config = NULL;

    while(url) {
        char *value = strsep_skip_consecutive_separators(&url, "&");
        if(!value || !*value) continue;

        char *name = strsep_skip_consecutive_separators(&value, "=");
        if(!name || !*name) continue;
        if(!value || !*value) continue;

        // name and value are now the parameters
        // they are not null and not empty

        if(!strcmp(name, "config"))
            config = value;
    }

    buffer_flush(w->response.data);

    if(!config) {
        w->response.data->content_type = CT_TEXT_PLAIN;
        buffer_strcat(w->response.data, "A config hash ID is required. Add ?config=UUID query param");
        return HTTP_RESP_BAD_REQUEST;
    }

    return contexts_v2_alert_config_to_json(w, config);
}


#define GROUP_BY_KEY_MAX_LENGTH 30
static struct {
    char group_by[GROUP_BY_KEY_MAX_LENGTH + 1];
    char aggregation[GROUP_BY_KEY_MAX_LENGTH + 1];
    char group_by_label[GROUP_BY_KEY_MAX_LENGTH + 1];
} group_by_keys[MAX_QUERY_GROUP_BY_PASSES];

__attribute__((constructor)) void initialize_group_by_keys(void) {
    for(size_t g = 0; g < MAX_QUERY_GROUP_BY_PASSES ;g++) {
        snprintfz(group_by_keys[g].group_by, GROUP_BY_KEY_MAX_LENGTH, "group_by[%zu]", g);
        snprintfz(group_by_keys[g].aggregation, GROUP_BY_KEY_MAX_LENGTH, "aggregation[%zu]", g);
        snprintfz(group_by_keys[g].group_by_label, GROUP_BY_KEY_MAX_LENGTH, "group_by_label[%zu]", g);
    }
}

static int web_client_api_request_v2_data(RRDHOST *host __maybe_unused, struct web_client *w, char *url) {
    usec_t received_ut = now_monotonic_usec();

    int ret = HTTP_RESP_BAD_REQUEST;

    buffer_flush(w->response.data);

    char    *google_version = "0.6",
            *google_reqId = "0",
            *google_sig = "0",
            *google_out = "json",
            *responseHandler = NULL,
            *outFileName = NULL;

    time_t last_timestamp_in_data = 0, google_timestamp = 0;

    char *scope_nodes = NULL;
    char *scope_contexts = NULL;
    char *nodes = NULL;
    char *contexts = NULL;
    char *instances = NULL;
    char *dimensions = NULL;
    char *before_str = NULL;
    char *after_str = NULL;
    char *resampling_time_str = NULL;
    char *points_str = NULL;
    char *timeout_str = NULL;
    char *labels = NULL;
    char *alerts = NULL;
    char *time_group_options = NULL;
    char *tier_str = NULL;
    size_t tier = 0;
    RRDR_TIME_GROUPING time_group = RRDR_GROUPING_AVERAGE;
    DATASOURCE_FORMAT format = DATASOURCE_JSON2;
    RRDR_OPTIONS options = RRDR_OPTION_VIRTUAL_POINTS | RRDR_OPTION_JSON_WRAP | RRDR_OPTION_RETURN_JWAR;

    struct group_by_pass group_by[MAX_QUERY_GROUP_BY_PASSES] = {
            {
                .group_by = RRDR_GROUP_BY_DIMENSION,
                .group_by_label = NULL,
                .aggregation = RRDR_GROUP_BY_FUNCTION_AVERAGE,
            },
    };

    size_t group_by_idx = 0, group_by_label_idx = 0, aggregation_idx = 0;

    while(url) {
        char *value = strsep_skip_consecutive_separators(&url, "&");
        if(!value || !*value) continue;

        char *name = strsep_skip_consecutive_separators(&value, "=");
        if(!name || !*name) continue;
        if(!value || !*value) continue;

        // name and value are now the parameters
        // they are not null and not empty

        if(!strcmp(name, "scope_nodes")) scope_nodes = value;
        else if(!strcmp(name, "scope_contexts")) scope_contexts = value;
        else if(!strcmp(name, "nodes")) nodes = value;
        else if(!strcmp(name, "contexts")) contexts = value;
        else if(!strcmp(name, "instances")) instances = value;
        else if(!strcmp(name, "dimensions")) dimensions = value;
        else if(!strcmp(name, "labels")) labels = value;
        else if(!strcmp(name, "alerts")) alerts = value;
        else if(!strcmp(name, "after")) after_str = value;
        else if(!strcmp(name, "before")) before_str = value;
        else if(!strcmp(name, "points")) points_str = value;
        else if(!strcmp(name, "timeout")) timeout_str = value;
        else if(!strcmp(name, "group_by")) {
            group_by[group_by_idx++].group_by = group_by_parse(value);
            if(group_by_idx >= MAX_QUERY_GROUP_BY_PASSES)
                group_by_idx = MAX_QUERY_GROUP_BY_PASSES - 1;
        }
        else if(!strcmp(name, "group_by_label")) {
            group_by[group_by_label_idx++].group_by_label = value;
            if(group_by_label_idx >= MAX_QUERY_GROUP_BY_PASSES)
                group_by_label_idx = MAX_QUERY_GROUP_BY_PASSES - 1;
        }
        else if(!strcmp(name, "aggregation")) {
            group_by[aggregation_idx++].aggregation = group_by_aggregate_function_parse(value);
            if(aggregation_idx >= MAX_QUERY_GROUP_BY_PASSES)
                aggregation_idx = MAX_QUERY_GROUP_BY_PASSES - 1;
        }
        else if(!strcmp(name, "format")) format = web_client_api_request_v1_data_format(value);
        else if(!strcmp(name, "options")) options |= web_client_api_request_v1_data_options(value);
        else if(!strcmp(name, "time_group")) time_group = time_grouping_parse(value, RRDR_GROUPING_AVERAGE);
        else if(!strcmp(name, "time_group_options")) time_group_options = value;
        else if(!strcmp(name, "time_resampling")) resampling_time_str = value;
        else if(!strcmp(name, "tier")) tier_str = value;
        else if(!strcmp(name, "callback")) responseHandler = value;
        else if(!strcmp(name, "filename")) outFileName = value;
        else if(!strcmp(name, "tqx")) {
            // parse Google Visualization API options
            // https://developers.google.com/chart/interactive/docs/dev/implementing_data_source
            char *tqx_name, *tqx_value;

            while(value) {
                tqx_value = strsep_skip_consecutive_separators(&value, ";");
                if(!tqx_value || !*tqx_value) continue;

                tqx_name = strsep_skip_consecutive_separators(&tqx_value, ":");
                if(!tqx_name || !*tqx_name) continue;
                if(!tqx_value || !*tqx_value) continue;

                if(!strcmp(tqx_name, "version"))
                    google_version = tqx_value;
                else if(!strcmp(tqx_name, "reqId"))
                    google_reqId = tqx_value;
                else if(!strcmp(tqx_name, "sig")) {
                    google_sig = tqx_value;
                    google_timestamp = strtoul(google_sig, NULL, 0);
                }
                else if(!strcmp(tqx_name, "out")) {
                    google_out = tqx_value;
                    format = web_client_api_request_v1_data_google_format(google_out);
                }
                else if(!strcmp(tqx_name, "responseHandler"))
                    responseHandler = tqx_value;
                else if(!strcmp(tqx_name, "outFileName"))
                    outFileName = tqx_value;
            }
        }
        else {
            for(size_t g = 0; g < MAX_QUERY_GROUP_BY_PASSES ;g++) {
                if(!strcmp(name, group_by_keys[g].group_by))
                    group_by[g].group_by = group_by_parse(value);
                else if(!strcmp(name, group_by_keys[g].group_by_label))
                    group_by[g].group_by_label = value;
                else if(!strcmp(name, group_by_keys[g].aggregation))
                    group_by[g].aggregation = group_by_aggregate_function_parse(value);
            }
        }
    }

    // validate the google parameters given
    fix_google_param(google_out);
    fix_google_param(google_sig);
    fix_google_param(google_reqId);
    fix_google_param(google_version);
    fix_google_param(responseHandler);
    fix_google_param(outFileName);

    for(size_t g = 0; g < MAX_QUERY_GROUP_BY_PASSES ;g++) {
        if (group_by[g].group_by_label && *group_by[g].group_by_label)
            group_by[g].group_by |= RRDR_GROUP_BY_LABEL;
    }

    if(group_by[0].group_by == RRDR_GROUP_BY_NONE)
        group_by[0].group_by = RRDR_GROUP_BY_DIMENSION;

    for(size_t g = 0; g < MAX_QUERY_GROUP_BY_PASSES ;g++) {
        if ((group_by[g].group_by & ~(RRDR_GROUP_BY_DIMENSION)) || (options & RRDR_OPTION_PERCENTAGE)) {
            options |= RRDR_OPTION_ABSOLUTE;
            break;
        }
    }

    if(options & RRDR_OPTION_DEBUG)
        options &= ~RRDR_OPTION_MINIFY;

    if(tier_str && *tier_str) {
        tier = str2ul(tier_str);
        if(tier < rrdb.storage_tiers)
            options |= RRDR_OPTION_SELECTED_TIER;
        else
            tier = 0;
    }

    time_t    before = (before_str && *before_str)?str2l(before_str):0;
    time_t    after  = (after_str  && *after_str) ?str2l(after_str):-600;
    size_t    points = (points_str && *points_str)?str2u(points_str):0;
    int       timeout = (timeout_str && *timeout_str)?str2i(timeout_str): 0;
    time_t    resampling_time = (resampling_time_str && *resampling_time_str) ? str2l(resampling_time_str) : 0;

    QUERY_TARGET_REQUEST qtr = {
            .version = 2,
            .scope_nodes = scope_nodes,
            .scope_contexts = scope_contexts,
            .after = after,
            .before = before,
            .host = NULL,
            .st = NULL,
            .nodes = nodes,
            .contexts = contexts,
            .instances = instances,
            .dimensions = dimensions,
            .alerts = alerts,
            .timeout_ms = timeout,
            .points = points,
            .format = format,
            .options = options,
            .time_group_method = time_group,
            .time_group_options = time_group_options,
            .resampling_time = resampling_time,
            .tier = tier,
            .chart_label_key = NULL,
            .labels = labels,
            .query_source = QUERY_SOURCE_API_DATA,
            .priority = STORAGE_PRIORITY_NORMAL,
            .received_ut = received_ut,

            .interrupt_callback = web_client_interrupt_callback,
            .interrupt_callback_data = w,
    };

    for(size_t g = 0; g < MAX_QUERY_GROUP_BY_PASSES ;g++)
        qtr.group_by[g] = group_by[g];

    QUERY_TARGET *qt = query_target_create(&qtr);
    ONEWAYALLOC *owa = NULL;

    if(!qt) {
        buffer_sprintf(w->response.data, "Failed to prepare the query.");
        ret = HTTP_RESP_INTERNAL_SERVER_ERROR;
        goto cleanup;
    }

    web_client_timeout_checkpoint_set(w, timeout);
    if(web_client_timeout_checkpoint_and_check(w, NULL)) {
        ret = w->response.code;
        goto cleanup;
    }

    if(outFileName && *outFileName) {
        buffer_sprintf(w->response.header, "Content-Disposition: attachment; filename=\"%s\"\r\n", outFileName);
        netdata_log_debug(D_WEB_CLIENT, "%llu: generating outfilename header: '%s'", w->id, outFileName);
    }

    if(format == DATASOURCE_DATATABLE_JSONP) {
        if(responseHandler == NULL)
            responseHandler = "google.visualization.Query.setResponse";

        netdata_log_debug(D_WEB_CLIENT_ACCESS, "%llu: GOOGLE JSON/JSONP: version = '%s', reqId = '%s', sig = '%s', out = '%s', responseHandler = '%s', outFileName = '%s'",
              w->id, google_version, google_reqId, google_sig, google_out, responseHandler, outFileName
        );

        buffer_sprintf(
                w->response.data,
                "%s({version:'%s',reqId:'%s',status:'ok',sig:'%"PRId64"',table:",
                responseHandler,
                google_version,
                google_reqId,
                (int64_t)now_realtime_sec());
    }
    else if(format == DATASOURCE_JSONP) {
        if(responseHandler == NULL)
            responseHandler = "callback";

        buffer_strcat(w->response.data, responseHandler);
        buffer_strcat(w->response.data, "(");
    }

    owa = onewayalloc_create(0);
    ret = data_query_execute(owa, w->response.data, qt, &last_timestamp_in_data);

    if(format == DATASOURCE_DATATABLE_JSONP) {
        if(google_timestamp < last_timestamp_in_data)
            buffer_strcat(w->response.data, "});");

        else {
            // the client already has the latest data
            buffer_flush(w->response.data);
            buffer_sprintf(w->response.data,
                           "%s({version:'%s',reqId:'%s',status:'error',errors:[{reason:'not_modified',message:'Data not modified'}]});",
                           responseHandler, google_version, google_reqId);
        }
    }
    else if(format == DATASOURCE_JSONP)
        buffer_strcat(w->response.data, ");");

    if(qt->internal.relative)
        buffer_no_cacheable(w->response.data);
    else
        buffer_cacheable(w->response.data);

cleanup:
    query_target_release(qt);
    onewayalloc_destroy(owa);
    return ret;
}

static int web_client_api_request_v2_webrtc(RRDHOST *host __maybe_unused, struct web_client *w, char *url __maybe_unused) {
    return webrtc_new_connection(w->post_payload, w->response.data);
}

<<<<<<< HEAD
int web_client_api_request_v2_statsd(RRDHOST *host __maybe_unused, struct web_client *w, char *url);
=======
#define CONFIG_API_V2_URL "/api/v2/config"
static int web_client_api_request_v2_config(RRDHOST *host __maybe_unused, struct web_client *w, char *query) {

    char *url = strdupz(buffer_tostring(w->url_as_received));
    char *url_full = url;

    if (strncmp(url, CONFIG_API_V2_URL, strlen(CONFIG_API_V2_URL)) != 0) {
        buffer_sprintf(w->response.data, "Invalid URL");
        return HTTP_RESP_BAD_REQUEST;
    }
    url += strlen(CONFIG_API_V2_URL);

    char *save_ptr = NULL;
    char *plugin = strtok_r(url, "/", &save_ptr);
    char *module = strtok_r(NULL, "/", &save_ptr);
    char *job_id = strtok_r(NULL, "/", &save_ptr);
    char *extra = strtok_r(NULL, "/", &save_ptr);

    buffer_flush(w->response.data);
    if (extra != NULL) {
        buffer_sprintf(w->response.data, "Invalid URL");
        freez(url_full);
        return HTTP_RESP_BAD_REQUEST;
    }

    int http_method;
    switch (w->mode)
    {
        case WEB_CLIENT_MODE_GET:
            http_method = HTTP_METHOD_GET;
            break;
        case WEB_CLIENT_MODE_POST:
            http_method = HTTP_METHOD_POST;
            break;
        case WEB_CLIENT_MODE_PUT:
            http_method = HTTP_METHOD_PUT;
            break;
        case WEB_CLIENT_MODE_DELETE:
            http_method = HTTP_METHOD_DELETE;
            break;
        default:
            buffer_sprintf(w->response.data, "Invalid HTTP method");
            freez(url_full);
            return HTTP_RESP_BAD_REQUEST;
    }

    struct uni_http_response resp = dyn_conf_process_http_request(http_method, plugin, module, job_id, w->post_payload, w->post_payload_size);
    if (resp.content[resp.content_length - 1] != '\0') {
        char *con = mallocz(resp.content_length + 1);
        memcpy(con, resp.content, resp.content_length);
        con[resp.content_length] = '\0';
        if (resp.content_free)
            resp.content_free(resp.content);
        resp.content = con;
        resp.content_free = freez;
    }
    buffer_strcat(w->response.data, resp.content);
    if (resp.content_free)
        resp.content_free(resp.content);
    w->response.data->content_type = resp.content_type;
    freez(url_full);
    return resp.status;
}
>>>>>>> ca733af6

static struct web_api_command api_commands_v2[] = {
        {"info",                0, WEB_CLIENT_ACL_DASHBOARD_ACLK_WEBRTC,                                       web_client_api_request_v2_info, 0},

        {"data",                0, WEB_CLIENT_ACL_DASHBOARD_ACLK_WEBRTC,                                       web_client_api_request_v2_data, 0},
        {"weights",             0, WEB_CLIENT_ACL_DASHBOARD_ACLK_WEBRTC,                                       web_client_api_request_v2_weights, 0},

        {"contexts",            0, WEB_CLIENT_ACL_DASHBOARD_ACLK_WEBRTC,                                       web_client_api_request_v2_contexts, 0},
        {"nodes",               0, WEB_CLIENT_ACL_DASHBOARD_ACLK_WEBRTC,                                       web_client_api_request_v2_nodes, 0},
        {"node_instances",      0, WEB_CLIENT_ACL_DASHBOARD_ACLK_WEBRTC,                                       web_client_api_request_v2_node_instances, 0},
        {"versions",            0, WEB_CLIENT_ACL_DASHBOARD_ACLK_WEBRTC,                                       web_client_api_request_v2_versions, 0},
        {"functions",           0, WEB_CLIENT_ACL_ACLK_WEBRTC_DASHBOARD_WITH_BEARER | ACL_DEV_OPEN_ACCESS,     web_client_api_request_v2_functions, 0},
        {"q",                   0, WEB_CLIENT_ACL_DASHBOARD_ACLK_WEBRTC,                                       web_client_api_request_v2_q, 0},
        {"alerts",              0, WEB_CLIENT_ACL_DASHBOARD_ACLK_WEBRTC,                                       web_client_api_request_v2_alerts, 0},

        {"alert_transitions",   0, WEB_CLIENT_ACL_DASHBOARD_ACLK_WEBRTC,                                       web_client_api_request_v2_alert_transitions, 0},
        {"alert_config",        0, WEB_CLIENT_ACL_DASHBOARD_ACLK_WEBRTC,                                       web_client_api_request_v2_alert_config, 0},

        {"claim",               0, WEB_CLIENT_ACL_NOCHECK,                                                     web_client_api_request_v2_claim, 0},

        {"rtc_offer",           0, WEB_CLIENT_ACL_ACLK | ACL_DEV_OPEN_ACCESS,                                  web_client_api_request_v2_webrtc, 0},
        {"bearer_protection",   0, WEB_CLIENT_ACL_ACLK | ACL_DEV_OPEN_ACCESS, api_v2_bearer_protection, 0},
        {"bearer_get_token",    0, WEB_CLIENT_ACL_ACLK | ACL_DEV_OPEN_ACCESS, api_v2_bearer_token, 0},

<<<<<<< HEAD
        {"statsd",              0, ACL_DEV_OPEN_ACCESS,                                                        web_client_api_request_v2_statsd},

        {"rtc_offer",           0, WEB_CLIENT_ACL_ACLK | ACL_DEV_OPEN_ACCESS,                                  web_client_api_request_v2_webrtc},
        {"bearer_protection",   0, WEB_CLIENT_ACL_ACLK | ACL_DEV_OPEN_ACCESS, api_v2_bearer_protection},
        {"bearer_get_token",    0, WEB_CLIENT_ACL_ACLK | ACL_DEV_OPEN_ACCESS, api_v2_bearer_token},
=======
        {"config", 0, WEB_CLIENT_ACL_DASHBOARD_ACLK_WEBRTC, web_client_api_request_v2_config, 1},
>>>>>>> ca733af6

        // terminator
        {NULL,                  0, WEB_CLIENT_ACL_NONE,                 NULL, 0},
};

inline int web_client_api_request_v2(RRDHOST *host, struct web_client *w, char *url_path_endpoint) {
    static int initialized = 0;

    if(unlikely(initialized == 0)) {
        initialized = 1;

        for(int i = 0; api_commands_v2[i].command ; i++)
            api_commands_v2[i].hash = simple_hash(api_commands_v2[i].command);
    }

    return web_client_api_request_vX(host, w, url_path_endpoint, api_commands_v2);
}<|MERGE_RESOLUTION|>--- conflicted
+++ resolved
@@ -644,10 +644,14 @@
     return webrtc_new_connection(w->post_payload, w->response.data);
 }
 
-<<<<<<< HEAD
 int web_client_api_request_v2_statsd(RRDHOST *host __maybe_unused, struct web_client *w, char *url);
-=======
+
 #define CONFIG_API_V2_URL "/api/v2/config"
+
+static void freez_config(void *ptr) {
+    freez(ptr);
+}
+
 static int web_client_api_request_v2_config(RRDHOST *host __maybe_unused, struct web_client *w, char *query) {
 
     char *url = strdupz(buffer_tostring(w->url_as_received));
@@ -701,7 +705,7 @@
         if (resp.content_free)
             resp.content_free(resp.content);
         resp.content = con;
-        resp.content_free = freez;
+        resp.content_free = freez_config;
     }
     buffer_strcat(w->response.data, resp.content);
     if (resp.content_free)
@@ -710,7 +714,6 @@
     freez(url_full);
     return resp.status;
 }
->>>>>>> ca733af6
 
 static struct web_api_command api_commands_v2[] = {
         {"info",                0, WEB_CLIENT_ACL_DASHBOARD_ACLK_WEBRTC,                                       web_client_api_request_v2_info, 0},
@@ -731,19 +734,13 @@
 
         {"claim",               0, WEB_CLIENT_ACL_NOCHECK,                                                     web_client_api_request_v2_claim, 0},
 
+        {"statsd",              0, ACL_DEV_OPEN_ACCESS,                                                        web_client_api_request_v2_statsd, 0},
+
         {"rtc_offer",           0, WEB_CLIENT_ACL_ACLK | ACL_DEV_OPEN_ACCESS,                                  web_client_api_request_v2_webrtc, 0},
         {"bearer_protection",   0, WEB_CLIENT_ACL_ACLK | ACL_DEV_OPEN_ACCESS, api_v2_bearer_protection, 0},
         {"bearer_get_token",    0, WEB_CLIENT_ACL_ACLK | ACL_DEV_OPEN_ACCESS, api_v2_bearer_token, 0},
 
-<<<<<<< HEAD
-        {"statsd",              0, ACL_DEV_OPEN_ACCESS,                                                        web_client_api_request_v2_statsd},
-
-        {"rtc_offer",           0, WEB_CLIENT_ACL_ACLK | ACL_DEV_OPEN_ACCESS,                                  web_client_api_request_v2_webrtc},
-        {"bearer_protection",   0, WEB_CLIENT_ACL_ACLK | ACL_DEV_OPEN_ACCESS, api_v2_bearer_protection},
-        {"bearer_get_token",    0, WEB_CLIENT_ACL_ACLK | ACL_DEV_OPEN_ACCESS, api_v2_bearer_token},
-=======
         {"config", 0, WEB_CLIENT_ACL_DASHBOARD_ACLK_WEBRTC, web_client_api_request_v2_config, 1},
->>>>>>> ca733af6
 
         // terminator
         {NULL,                  0, WEB_CLIENT_ACL_NONE,                 NULL, 0},
