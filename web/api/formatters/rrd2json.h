--- conflicted
+++ resolved
@@ -11,6 +11,7 @@
     char *chart_label_key;
     int max_anomaly_rates;
     int timeout;
+    int show_dimensions;
 } QUERY_PARAMS;
 
 
@@ -64,9 +65,8 @@
 void rrd_stats_api_v1_chart(RRDSET *st, BUFFER *wb);
 void rrdr_buffer_print_format(BUFFER *wb, uint32_t format);
 
-<<<<<<< HEAD
-extern int data_query_execute(ONEWAYALLOC *owa, BUFFER *wb, QUERY_TARGET *qt, time_t *latest_timestamp);
-=======
+int data_query_execute(ONEWAYALLOC *owa, BUFFER *wb, QUERY_TARGET *qt, time_t *latest_timestamp);
+
 int rrdset2anything_api_v1(
           ONEWAYALLOC *owa
         , RRDSET *st
@@ -83,7 +83,6 @@
         , time_t *latest_timestamp
         , int tier
 );
->>>>>>> 61767a8a
 
 int rrdset2value_api_v1(
           RRDSET *st
