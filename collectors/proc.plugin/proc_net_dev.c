// SPDX-License-Identifier: GPL-3.0-or-later

#include "plugin_proc.h"

#define PLUGIN_PROC_MODULE_NETDEV_NAME "/proc/net/dev"
#define CONFIG_SECTION_PLUGIN_PROC_NETDEV "plugin:" PLUGIN_PROC_CONFIG_NAME ":" PLUGIN_PROC_MODULE_NETDEV_NAME

#define RRDFUNCTIONS_NETDEV_HELP "View network interface statistics"

#define STATE_LENGTH_MAX 32

#define READ_RETRY_PERIOD 60 // seconds

void cgroup_netdev_reset_all(void);
void cgroup_netdev_release(const DICTIONARY_ITEM *link);
const void *cgroup_netdev_dup(const DICTIONARY_ITEM *link);
void cgroup_netdev_add_bandwidth(const DICTIONARY_ITEM *link, NETDATA_DOUBLE received, NETDATA_DOUBLE sent);

enum {
    NETDEV_DUPLEX_UNKNOWN,
    NETDEV_DUPLEX_HALF,
    NETDEV_DUPLEX_FULL
};

static const char *get_duplex_string(int duplex)
{
    switch (duplex) {
        case NETDEV_DUPLEX_FULL:
            return "full";
        case NETDEV_DUPLEX_HALF:
            return "half";
        default:
            return "unknown";
    }
}

enum {
    NETDEV_OPERSTATE_UNKNOWN,
    NETDEV_OPERSTATE_NOTPRESENT,
    NETDEV_OPERSTATE_DOWN,
    NETDEV_OPERSTATE_LOWERLAYERDOWN,
    NETDEV_OPERSTATE_TESTING,
    NETDEV_OPERSTATE_DORMANT,
    NETDEV_OPERSTATE_UP
};

static inline int get_operstate(char *operstate)
{
    // As defined in https://www.kernel.org/doc/Documentation/ABI/testing/sysfs-class-net
    if (!strcmp(operstate, "up"))
        return NETDEV_OPERSTATE_UP;
    if (!strcmp(operstate, "down"))
        return NETDEV_OPERSTATE_DOWN;
    if (!strcmp(operstate, "notpresent"))
        return NETDEV_OPERSTATE_NOTPRESENT;
    if (!strcmp(operstate, "lowerlayerdown"))
        return NETDEV_OPERSTATE_LOWERLAYERDOWN;
    if (!strcmp(operstate, "testing"))
        return NETDEV_OPERSTATE_TESTING;
    if (!strcmp(operstate, "dormant"))
        return NETDEV_OPERSTATE_DORMANT;

    return NETDEV_OPERSTATE_UNKNOWN;
}

static const char *get_operstate_string(int operstate)
{
    switch (operstate) {
        case NETDEV_OPERSTATE_UP:
            return "up";
        case NETDEV_OPERSTATE_DOWN:
            return "down";
        case NETDEV_OPERSTATE_NOTPRESENT:
            return "notpresent";
        case NETDEV_OPERSTATE_LOWERLAYERDOWN:
            return "lowerlayerdown";
        case NETDEV_OPERSTATE_TESTING:
            return "testing";
        case NETDEV_OPERSTATE_DORMANT:
            return "dormant";
        default:
            return "unknown";
    }
}

// ----------------------------------------------------------------------------
// netdev list

static struct netdev {
    char *name;
    uint32_t hash;
    size_t len;

    // flags
    int virtual;
    int configured;
    int enabled;
    int updated;

    bool function_ready;

    time_t discover_time;
    
    int carrier_file_exists;
    time_t carrier_file_lost_time;

    int duplex_file_exists;
    time_t duplex_file_lost_time;

    int speed_file_exists;
    time_t speed_file_lost_time;

    int do_bandwidth;
    int do_packets;
    int do_errors;
    int do_drops;
    int do_fifo;
    int do_compressed;
    int do_events;
    int do_speed;
    int do_duplex;
    int do_operstate;
    int do_carrier;
    int do_mtu;

    const char *chart_type_net_bytes;
    const char *chart_type_net_packets;
    const char *chart_type_net_errors;
    const char *chart_type_net_fifo;
    const char *chart_type_net_events;
    const char *chart_type_net_drops;
    const char *chart_type_net_compressed;
    const char *chart_type_net_speed;
    const char *chart_type_net_duplex;
    const char *chart_type_net_operstate;
    const char *chart_type_net_carrier;
    const char *chart_type_net_mtu;

    const char *chart_id_net_bytes;
    const char *chart_id_net_packets;
    const char *chart_id_net_errors;
    const char *chart_id_net_fifo;
    const char *chart_id_net_events;
    const char *chart_id_net_drops;
    const char *chart_id_net_compressed;
    const char *chart_id_net_speed;
    const char *chart_id_net_duplex;
    const char *chart_id_net_operstate;
    const char *chart_id_net_carrier;
    const char *chart_id_net_mtu;

    const char *chart_ctx_net_bytes;
    const char *chart_ctx_net_packets;
    const char *chart_ctx_net_errors;
    const char *chart_ctx_net_fifo;
    const char *chart_ctx_net_events;
    const char *chart_ctx_net_drops;
    const char *chart_ctx_net_compressed;
    const char *chart_ctx_net_speed;
    const char *chart_ctx_net_duplex;
    const char *chart_ctx_net_operstate;
    const char *chart_ctx_net_carrier;
    const char *chart_ctx_net_mtu;

    const char *chart_family;

    RRDLABELS *chart_labels;

    int flipped;
    unsigned long priority;

    // data collected
    kernel_uint_t rbytes;
    kernel_uint_t rpackets;
    kernel_uint_t rerrors;
    kernel_uint_t rdrops;
    kernel_uint_t rfifo;
    kernel_uint_t rframe;
    kernel_uint_t rcompressed;
    kernel_uint_t rmulticast;

    kernel_uint_t tbytes;
    kernel_uint_t tpackets;
    kernel_uint_t terrors;
    kernel_uint_t tdrops;
    kernel_uint_t tfifo;
    kernel_uint_t tcollisions;
    kernel_uint_t tcarrier;
    kernel_uint_t tcompressed;
    kernel_uint_t speed;
    kernel_uint_t duplex;
    kernel_uint_t operstate;
    unsigned long long carrier;
    unsigned long long mtu;

    // charts
    RRDSET *st_bandwidth;
    RRDSET *st_packets;
    RRDSET *st_errors;
    RRDSET *st_drops;
    RRDSET *st_fifo;
    RRDSET *st_compressed;
    RRDSET *st_events;
    RRDSET *st_speed;
    RRDSET *st_duplex;
    RRDSET *st_operstate;
    RRDSET *st_carrier;
    RRDSET *st_mtu;

    // dimensions
    RRDDIM *rd_rbytes;
    RRDDIM *rd_rpackets;
    RRDDIM *rd_rerrors;
    RRDDIM *rd_rdrops;
    RRDDIM *rd_rfifo;
    RRDDIM *rd_rframe;
    RRDDIM *rd_rcompressed;
    RRDDIM *rd_rmulticast;

    RRDDIM *rd_tbytes;
    RRDDIM *rd_tpackets;
    RRDDIM *rd_terrors;
    RRDDIM *rd_tdrops;
    RRDDIM *rd_tfifo;
    RRDDIM *rd_tcollisions;
    RRDDIM *rd_tcarrier;
    RRDDIM *rd_tcompressed;

    RRDDIM *rd_speed;
    RRDDIM *rd_duplex_full;
    RRDDIM *rd_duplex_half;
    RRDDIM *rd_duplex_unknown;
    RRDDIM *rd_operstate_unknown;
    RRDDIM *rd_operstate_notpresent;
    RRDDIM *rd_operstate_down;
    RRDDIM *rd_operstate_lowerlayerdown;
    RRDDIM *rd_operstate_testing;
    RRDDIM *rd_operstate_dormant;
    RRDDIM *rd_operstate_up;
    RRDDIM *rd_carrier_up;
    RRDDIM *rd_carrier_down;
    RRDDIM *rd_mtu;

    char *filename_speed;
    const RRDSETVAR_ACQUIRED *chart_var_speed;

    char *filename_duplex;
    char *filename_operstate;
    char *filename_carrier;
    char *filename_mtu;

    const DICTIONARY_ITEM *cgroup_netdev_link;

    struct netdev *next;
} *netdev_root = NULL, *netdev_last_used = NULL;

static size_t netdev_added = 0, netdev_found = 0;

// ----------------------------------------------------------------------------

static void netdev_charts_release(struct netdev *d) {
    if(d->st_bandwidth) rrdset_is_obsolete___safe_from_collector_thread(d->st_bandwidth);
    if(d->st_packets) rrdset_is_obsolete___safe_from_collector_thread(d->st_packets);
    if(d->st_errors) rrdset_is_obsolete___safe_from_collector_thread(d->st_errors);
    if(d->st_drops) rrdset_is_obsolete___safe_from_collector_thread(d->st_drops);
    if(d->st_fifo) rrdset_is_obsolete___safe_from_collector_thread(d->st_fifo);
    if(d->st_compressed) rrdset_is_obsolete___safe_from_collector_thread(d->st_compressed);
    if(d->st_events) rrdset_is_obsolete___safe_from_collector_thread(d->st_events);
    if(d->st_speed) rrdset_is_obsolete___safe_from_collector_thread(d->st_speed);
    if(d->st_duplex) rrdset_is_obsolete___safe_from_collector_thread(d->st_duplex);
    if(d->st_operstate) rrdset_is_obsolete___safe_from_collector_thread(d->st_operstate);
    if(d->st_carrier) rrdset_is_obsolete___safe_from_collector_thread(d->st_carrier);
    if(d->st_mtu) rrdset_is_obsolete___safe_from_collector_thread(d->st_mtu);

    d->st_bandwidth   = NULL;
    d->st_compressed  = NULL;
    d->st_drops       = NULL;
    d->st_errors      = NULL;
    d->st_events      = NULL;
    d->st_fifo        = NULL;
    d->st_packets     = NULL;
    d->st_speed       = NULL;
    d->st_duplex      = NULL;
    d->st_operstate   = NULL;
    d->st_carrier     = NULL;
    d->st_mtu         = NULL;

    d->rd_rbytes      = NULL;
    d->rd_rpackets    = NULL;
    d->rd_rerrors     = NULL;
    d->rd_rdrops      = NULL;
    d->rd_rfifo       = NULL;
    d->rd_rframe      = NULL;
    d->rd_rcompressed = NULL;
    d->rd_rmulticast  = NULL;

    d->rd_tbytes      = NULL;
    d->rd_tpackets    = NULL;
    d->rd_terrors     = NULL;
    d->rd_tdrops      = NULL;
    d->rd_tfifo       = NULL;
    d->rd_tcollisions = NULL;
    d->rd_tcarrier    = NULL;
    d->rd_tcompressed = NULL;

    d->rd_speed       = NULL;
    d->rd_duplex_full = NULL;
    d->rd_duplex_half = NULL;
    d->rd_duplex_unknown = NULL;
    d->rd_carrier_up = NULL;
    d->rd_carrier_down = NULL;
    d->rd_mtu         = NULL;

    d->rd_operstate_unknown = NULL;
    d->rd_operstate_notpresent = NULL;
    d->rd_operstate_down = NULL;
    d->rd_operstate_lowerlayerdown = NULL;
    d->rd_operstate_testing = NULL;
    d->rd_operstate_dormant = NULL;
    d->rd_operstate_up = NULL;

    d->chart_var_speed     = NULL;
}

static void netdev_free_chart_strings(struct netdev *d) {
    freez((void *)d->chart_type_net_bytes);
    freez((void *)d->chart_type_net_compressed);
    freez((void *)d->chart_type_net_drops);
    freez((void *)d->chart_type_net_errors);
    freez((void *)d->chart_type_net_events);
    freez((void *)d->chart_type_net_fifo);
    freez((void *)d->chart_type_net_packets);
    freez((void *)d->chart_type_net_speed);
    freez((void *)d->chart_type_net_duplex);
    freez((void *)d->chart_type_net_operstate);
    freez((void *)d->chart_type_net_carrier);
    freez((void *)d->chart_type_net_mtu);

    freez((void *)d->chart_id_net_bytes);
    freez((void *)d->chart_id_net_compressed);
    freez((void *)d->chart_id_net_drops);
    freez((void *)d->chart_id_net_errors);
    freez((void *)d->chart_id_net_events);
    freez((void *)d->chart_id_net_fifo);
    freez((void *)d->chart_id_net_packets);
    freez((void *)d->chart_id_net_speed);
    freez((void *)d->chart_id_net_duplex);
    freez((void *)d->chart_id_net_operstate);
    freez((void *)d->chart_id_net_carrier);
    freez((void *)d->chart_id_net_mtu);

    freez((void *)d->chart_ctx_net_bytes);
    freez((void *)d->chart_ctx_net_compressed);
    freez((void *)d->chart_ctx_net_drops);
    freez((void *)d->chart_ctx_net_errors);
    freez((void *)d->chart_ctx_net_events);
    freez((void *)d->chart_ctx_net_fifo);
    freez((void *)d->chart_ctx_net_packets);
    freez((void *)d->chart_ctx_net_speed);
    freez((void *)d->chart_ctx_net_duplex);
    freez((void *)d->chart_ctx_net_operstate);
    freez((void *)d->chart_ctx_net_carrier);
    freez((void *)d->chart_ctx_net_mtu);

    freez((void *)d->chart_family);
}

static void netdev_free(struct netdev *d) {
    netdev_charts_release(d);
    netdev_free_chart_strings(d);
    rrdlabels_destroy(d->chart_labels);
    cgroup_netdev_release(d->cgroup_netdev_link);

    freez((void *)d->name);
    freez((void *)d->filename_speed);
    freez((void *)d->filename_duplex);
    freez((void *)d->filename_operstate);
    freez((void *)d->filename_carrier);
    freez((void *)d->filename_mtu);
    freez((void *)d);
    netdev_added--;
}

// ----------------------------------------------------------------------------
// netdev renames

static struct netdev_rename {
    const char *host_device;
    uint32_t hash;

    const char *container_device;
    const char *container_name;
    const char *ctx_prefix;

    RRDLABELS *chart_labels;

    int processed;

    const DICTIONARY_ITEM *cgroup_netdev_link;

    struct netdev_rename *next;
} *netdev_rename_root = NULL;

static int netdev_pending_renames = 0;
static netdata_mutex_t netdev_rename_mutex = NETDATA_MUTEX_INITIALIZER;
static netdata_mutex_t netdev_dev_mutex = NETDATA_MUTEX_INITIALIZER;

static struct netdev_rename *netdev_rename_find(const char *host_device, uint32_t hash) {
    struct netdev_rename *r;

    for(r = netdev_rename_root; r ; r = r->next)
        if(r->hash == hash && !strcmp(host_device, r->host_device))
            return r;

    return NULL;
}

// other threads can call this function to register a rename to a netdev
void netdev_rename_device_add(
    const char *host_device,
    const char *container_device,
    const char *container_name,
    RRDLABELS *labels,
    const char *ctx_prefix,
    const DICTIONARY_ITEM *cgroup_netdev_link)
{
    netdata_mutex_lock(&netdev_rename_mutex);

    uint32_t hash = simple_hash(host_device);
    struct netdev_rename *r = netdev_rename_find(host_device, hash);
    if(!r) {
        r = callocz(1, sizeof(struct netdev_rename));
        r->host_device      = strdupz(host_device);
        r->container_device = strdupz(container_device);
        r->container_name   = strdupz(container_name);
        r->ctx_prefix       = strdupz(ctx_prefix);
        r->chart_labels     = rrdlabels_create();
        rrdlabels_migrate_to_these(r->chart_labels, labels);
        r->hash             = hash;
        r->next             = netdev_rename_root;
        r->processed        = 0;
        r->cgroup_netdev_link = cgroup_netdev_link;

        netdev_rename_root  = r;
        netdev_pending_renames++;
        collector_info("CGROUP: registered network interface rename for '%s' as '%s' under '%s'", r->host_device, r->container_device, r->container_name);
    }
    else {
        if(strcmp(r->container_device, container_device) != 0 || strcmp(r->container_name, container_name) != 0) {
            freez((void *) r->container_device);
            freez((void *) r->container_name);

            r->container_device = strdupz(container_device);
            r->container_name   = strdupz(container_name);

            rrdlabels_migrate_to_these(r->chart_labels, labels);
            
            r->processed        = 0;
            r->cgroup_netdev_link = cgroup_netdev_link;

            netdev_pending_renames++;
            collector_info("CGROUP: altered network interface rename for '%s' as '%s' under '%s'", r->host_device, r->container_device, r->container_name);
        }
    }

    netdata_mutex_unlock(&netdev_rename_mutex);
}

// other threads can call this function to delete a rename to a netdev
void netdev_rename_device_del(const char *host_device) {
    netdata_mutex_lock(&netdev_rename_mutex);

    struct netdev_rename *r, *last = NULL;

    uint32_t hash = simple_hash(host_device);
    for(r = netdev_rename_root; r ; last = r, r = r->next) {
        if (r->hash == hash && !strcmp(host_device, r->host_device)) {
            if (netdev_rename_root == r)
                netdev_rename_root = r->next;
            else if (last)
                last->next = r->next;

            if(!r->processed)
                netdev_pending_renames--;

            collector_info("CGROUP: unregistered network interface rename for '%s' as '%s' under '%s'", r->host_device, r->container_device, r->container_name);

            freez((void *) r->host_device);
            freez((void *) r->container_name);
            freez((void *) r->container_device);
            freez((void *) r->ctx_prefix);
            rrdlabels_destroy(r->chart_labels);
            cgroup_netdev_release(r->cgroup_netdev_link);
            freez((void *) r);
            break;
        }
    }

    netdata_mutex_unlock(&netdev_rename_mutex);
}

static inline void netdev_rename_cgroup(struct netdev *d, struct netdev_rename *r) {
    collector_info("CGROUP: renaming network interface '%s' as '%s' under '%s'", r->host_device, r->container_device, r->container_name);

    netdev_charts_release(d);
    netdev_free_chart_strings(d);
    d->cgroup_netdev_link = cgroup_netdev_dup(r->cgroup_netdev_link);

    char buffer[RRD_ID_LENGTH_MAX + 1];

    snprintfz(buffer, RRD_ID_LENGTH_MAX, "cgroup_%s", r->container_name);
    d->chart_type_net_bytes      = strdupz(buffer);
    d->chart_type_net_compressed = strdupz(buffer);
    d->chart_type_net_drops      = strdupz(buffer);
    d->chart_type_net_errors     = strdupz(buffer);
    d->chart_type_net_events     = strdupz(buffer);
    d->chart_type_net_fifo       = strdupz(buffer);
    d->chart_type_net_packets    = strdupz(buffer);
    d->chart_type_net_speed      = strdupz(buffer);
    d->chart_type_net_duplex     = strdupz(buffer);
    d->chart_type_net_operstate  = strdupz(buffer);
    d->chart_type_net_carrier    = strdupz(buffer);
    d->chart_type_net_mtu        = strdupz(buffer);

    snprintfz(buffer, RRD_ID_LENGTH_MAX, "net_%s", r->container_device);
    d->chart_id_net_bytes      = strdupz(buffer);
    snprintfz(buffer, RRD_ID_LENGTH_MAX, "net_compressed_%s", r->container_device);
    d->chart_id_net_compressed = strdupz(buffer);
    snprintfz(buffer, RRD_ID_LENGTH_MAX, "net_drops_%s", r->container_device);
    d->chart_id_net_drops      = strdupz(buffer);
    snprintfz(buffer, RRD_ID_LENGTH_MAX, "net_errors_%s", r->container_device);
    d->chart_id_net_errors     = strdupz(buffer);
    snprintfz(buffer, RRD_ID_LENGTH_MAX, "net_events_%s", r->container_device);
    d->chart_id_net_events     = strdupz(buffer);
    snprintfz(buffer, RRD_ID_LENGTH_MAX, "net_fifo_%s", r->container_device);
    d->chart_id_net_fifo       = strdupz(buffer);
    snprintfz(buffer, RRD_ID_LENGTH_MAX, "net_packets_%s", r->container_device);
    d->chart_id_net_packets    = strdupz(buffer);
    snprintfz(buffer, RRD_ID_LENGTH_MAX, "net_speed_%s", r->container_device);
    d->chart_id_net_speed      = strdupz(buffer);
    snprintfz(buffer, RRD_ID_LENGTH_MAX, "net_duplex_%s", r->container_device);
    d->chart_id_net_duplex     = strdupz(buffer);
    snprintfz(buffer, RRD_ID_LENGTH_MAX, "net_operstate_%s", r->container_device);
    d->chart_id_net_operstate  = strdupz(buffer);
    snprintfz(buffer, RRD_ID_LENGTH_MAX, "net_carrier_%s", r->container_device);
    d->chart_id_net_carrier    = strdupz(buffer);
    snprintfz(buffer, RRD_ID_LENGTH_MAX, "net_mtu_%s", r->container_device);
    d->chart_id_net_mtu        = strdupz(buffer);

    snprintfz(buffer, RRD_ID_LENGTH_MAX, "%scgroup.net_net", r->ctx_prefix);
    d->chart_ctx_net_bytes      = strdupz(buffer);
    snprintfz(buffer, RRD_ID_LENGTH_MAX, "%scgroup.net_compressed", r->ctx_prefix);
    d->chart_ctx_net_compressed = strdupz(buffer);
    snprintfz(buffer, RRD_ID_LENGTH_MAX, "%scgroup.net_drops", r->ctx_prefix);
    d->chart_ctx_net_drops      = strdupz(buffer);
    snprintfz(buffer, RRD_ID_LENGTH_MAX, "%scgroup.net_errors", r->ctx_prefix);
    d->chart_ctx_net_errors     = strdupz(buffer);
    snprintfz(buffer, RRD_ID_LENGTH_MAX, "%scgroup.net_events", r->ctx_prefix);
    d->chart_ctx_net_events     = strdupz(buffer);
    snprintfz(buffer, RRD_ID_LENGTH_MAX, "%scgroup.net_fifo", r->ctx_prefix);
    d->chart_ctx_net_fifo       = strdupz(buffer);
    snprintfz(buffer, RRD_ID_LENGTH_MAX, "%scgroup.net_packets", r->ctx_prefix);
    d->chart_ctx_net_packets    = strdupz(buffer);
    snprintfz(buffer, RRD_ID_LENGTH_MAX, "%scgroup.net_speed", r->ctx_prefix);
    d->chart_ctx_net_speed      = strdupz(buffer);
    snprintfz(buffer, RRD_ID_LENGTH_MAX, "%scgroup.net_duplex", r->ctx_prefix);
    d->chart_ctx_net_duplex     = strdupz(buffer);
    snprintfz(buffer, RRD_ID_LENGTH_MAX, "%scgroup.net_operstate", r->ctx_prefix);
    d->chart_ctx_net_operstate  = strdupz(buffer);
    snprintfz(buffer, RRD_ID_LENGTH_MAX, "%scgroup.net_carrier", r->ctx_prefix);
    d->chart_ctx_net_carrier    = strdupz(buffer);
    snprintfz(buffer, RRD_ID_LENGTH_MAX, "%scgroup.net_mtu", r->ctx_prefix);
    d->chart_ctx_net_mtu        = strdupz(buffer);

    d->chart_family = strdupz("net");

    rrdlabels_copy(d->chart_labels, r->chart_labels);
    rrdlabels_add(d->chart_labels, "container_device", r->container_device, RRDLABEL_SRC_AUTO);

    d->priority = NETDATA_CHART_PRIO_CGROUP_NET_IFACE;
    d->flipped = 1;
}

static inline void netdev_rename(struct netdev *d) {
    struct netdev_rename *r = netdev_rename_find(d->name, d->hash);
    if(unlikely(r && !r->processed)) {
        netdev_rename_cgroup(d, r);
        r->processed = 1;
        d->discover_time = 0;
        netdev_pending_renames--;
    }
}

static inline void netdev_rename_lock(struct netdev *d) {
    netdata_mutex_lock(&netdev_rename_mutex);
    netdev_rename(d);
    netdata_mutex_unlock(&netdev_rename_mutex);
}

static inline void netdev_rename_all_lock(void) {
    netdata_mutex_lock(&netdev_rename_mutex);

    struct netdev *d;
    for(d = netdev_root; d ; d = d->next)
        netdev_rename(d);

    netdev_pending_renames = 0;
    netdata_mutex_unlock(&netdev_rename_mutex);
}

// ----------------------------------------------------------------------------

int netdev_function_net_interfaces(BUFFER *wb, int timeout __maybe_unused, const char *function __maybe_unused,
        void *collector_data __maybe_unused,
        rrd_function_result_callback_t result_cb, void *result_cb_data,
        rrd_function_is_cancelled_cb_t is_cancelled_cb, void *is_cancelled_cb_data,
        rrd_function_register_canceller_cb_t register_canceller_cb __maybe_unused,
        void *register_canceller_cb_data __maybe_unused) {

    buffer_flush(wb);
    wb->content_type = CT_APPLICATION_JSON;
    buffer_json_initialize(wb, "\"", "\"", 0, true, BUFFER_JSON_OPTIONS_DEFAULT);

    buffer_json_member_add_string(wb, "hostname", rrdhost_hostname(localhost));
    buffer_json_member_add_uint64(wb, "status", HTTP_RESP_OK);
    buffer_json_member_add_string(wb, "type", "table");
    buffer_json_member_add_time_t(wb, "update_every", 1);
    buffer_json_member_add_string(wb, "help", RRDFUNCTIONS_NETDEV_HELP);
    buffer_json_member_add_array(wb, "data");

    double max_traffic_rx = 0.0;
    double max_traffic_tx = 0.0;
    double max_traffic = 0.0;
    double max_packets_rx = 0.0;
    double max_packets_tx = 0.0;
    double max_mcast_rx = 0.0;
    double max_drops_rx = 0.0;
    double max_drops_tx = 0.0;

    netdata_mutex_lock(&netdev_dev_mutex);

    RRDDIM *rd = NULL;

    for (struct netdev *d = netdev_root; d != netdev_last_used; d = d->next) {
        if (unlikely(!d->function_ready))
            continue;

        buffer_json_add_array_item_array(wb);

        buffer_json_add_array_item_string(wb, d->name);

        buffer_json_add_array_item_string(wb, d->virtual ? "virtual" : "physical");
        buffer_json_add_array_item_string(wb, d->flipped ? "cgroup" : "host");
        buffer_json_add_array_item_string(wb, d->carrier == 1 ? "up" : "down");
        buffer_json_add_array_item_string(wb, get_operstate_string(d->operstate));
        buffer_json_add_array_item_string(wb, get_duplex_string(d->duplex));
        buffer_json_add_array_item_double(wb, d->speed > 0 ? d->speed : NAN);
        buffer_json_add_array_item_double(wb, d->mtu > 0 ? d->mtu : NAN);

        rd = d->flipped ? d->rd_tbytes : d->rd_rbytes;
        double traffic_rx = rrddim_get_last_stored_value(rd, &max_traffic_rx, 1000.0);
        rd = d->flipped ? d->rd_rbytes : d->rd_tbytes;
        double traffic_tx = rrddim_get_last_stored_value(rd, &max_traffic_tx, 1000.0);

        rd = d->flipped ? d->rd_tpackets : d->rd_rpackets;
        double packets_rx = rrddim_get_last_stored_value(rd, &max_packets_rx, 1000.0);
        rd = d->flipped ? d->rd_rpackets : d->rd_tpackets;
        double packets_tx = rrddim_get_last_stored_value(rd, &max_packets_tx, 1000.0);

        double mcast_rx = rrddim_get_last_stored_value(d->rd_rmulticast, &max_mcast_rx, 1000.0);

        rd = d->flipped ? d->rd_tdrops : d->rd_rdrops;
        double drops_rx = rrddim_get_last_stored_value(rd, &max_drops_rx, 1.0);
        rd = d->flipped ? d->rd_rdrops : d->rd_tdrops;
        double drops_tx = rrddim_get_last_stored_value(rd, &max_drops_tx, 1.0);

        // FIXME: "traffic" (total) is needed only for default_sorting
        // can be removed when default_sorting will accept multiple columns (sum)
        double traffic = NAN;
        if (!isnan(traffic_rx) && !isnan(traffic_tx)) {
            traffic = traffic_rx + traffic_tx;
            max_traffic = MAX(max_traffic, traffic);
        }


        buffer_json_add_array_item_double(wb, traffic_rx);
        buffer_json_add_array_item_double(wb, traffic_tx);
        buffer_json_add_array_item_double(wb, traffic);
        buffer_json_add_array_item_double(wb, packets_rx);
        buffer_json_add_array_item_double(wb, packets_tx);
        buffer_json_add_array_item_double(wb, mcast_rx);
        buffer_json_add_array_item_double(wb, drops_rx);
        buffer_json_add_array_item_double(wb, drops_tx);

        buffer_json_add_array_item_object(wb);
        {
            buffer_json_member_add_string(wb, "severity", drops_rx + drops_tx > 0 ? "warning" : "normal");
        }
        buffer_json_object_close(wb);

        buffer_json_array_close(wb);
    }

    netdata_mutex_unlock(&netdev_dev_mutex);

    buffer_json_array_close(wb); // data
    buffer_json_member_add_object(wb, "columns");
    {
        size_t field_id = 0;

        buffer_rrdf_table_add_field(wb, field_id++, "Interface", "Network Interface Name",
                RRDF_FIELD_TYPE_STRING, RRDF_FIELD_VISUAL_VALUE, RRDF_FIELD_TRANSFORM_NONE,
                0, NULL, NAN, RRDF_FIELD_SORT_ASCENDING, NULL,
                RRDF_FIELD_SUMMARY_COUNT, RRDF_FIELD_FILTER_MULTISELECT,
                RRDF_FIELD_OPTS_VISIBLE | RRDF_FIELD_OPTS_UNIQUE_KEY | RRDF_FIELD_OPTS_STICKY,
                NULL);

        buffer_rrdf_table_add_field(wb, field_id++, "Type", "Network Interface Type",
                RRDF_FIELD_TYPE_STRING, RRDF_FIELD_VISUAL_VALUE, RRDF_FIELD_TRANSFORM_NONE,
                0, NULL, NAN, RRDF_FIELD_SORT_ASCENDING, NULL,
                RRDF_FIELD_SUMMARY_COUNT, RRDF_FIELD_FILTER_MULTISELECT,
                RRDF_FIELD_OPTS_VISIBLE | RRDF_FIELD_OPTS_UNIQUE_KEY,
                NULL);

        buffer_rrdf_table_add_field(wb, field_id++, "UsedBy", "Indicates whether the network interface is used by a cgroup or by the host system",
                RRDF_FIELD_TYPE_STRING, RRDF_FIELD_VISUAL_VALUE, RRDF_FIELD_TRANSFORM_NONE,
                0, NULL, NAN, RRDF_FIELD_SORT_ASCENDING, NULL,
                RRDF_FIELD_SUMMARY_COUNT, RRDF_FIELD_FILTER_MULTISELECT,
                RRDF_FIELD_OPTS_VISIBLE | RRDF_FIELD_OPTS_UNIQUE_KEY,
                NULL);

        buffer_rrdf_table_add_field(wb, field_id++, "PhState", "Current Physical State",
                RRDF_FIELD_TYPE_STRING, RRDF_FIELD_VISUAL_VALUE, RRDF_FIELD_TRANSFORM_NONE,
                0, NULL, NAN, RRDF_FIELD_SORT_ASCENDING, NULL,
                RRDF_FIELD_SUMMARY_COUNT, RRDF_FIELD_FILTER_MULTISELECT,
                RRDF_FIELD_OPTS_VISIBLE | RRDF_FIELD_OPTS_UNIQUE_KEY,
                NULL);

        buffer_rrdf_table_add_field(wb, field_id++, "OpState", "Current Operational State",
                RRDF_FIELD_TYPE_STRING, RRDF_FIELD_VISUAL_VALUE, RRDF_FIELD_TRANSFORM_NONE,
                0, NULL, NAN, RRDF_FIELD_SORT_ASCENDING, NULL,
                RRDF_FIELD_SUMMARY_COUNT, RRDF_FIELD_FILTER_MULTISELECT,
                RRDF_FIELD_OPTS_UNIQUE_KEY,
                NULL);

        buffer_rrdf_table_add_field(wb, field_id++, "Duplex", "Current Duplex Mode",
                RRDF_FIELD_TYPE_STRING, RRDF_FIELD_VISUAL_VALUE, RRDF_FIELD_TRANSFORM_NONE,
                0, NULL, NAN, RRDF_FIELD_SORT_ASCENDING, NULL,
                RRDF_FIELD_SUMMARY_COUNT, RRDF_FIELD_FILTER_MULTISELECT,
                RRDF_FIELD_OPTS_UNIQUE_KEY,
                NULL);

        buffer_rrdf_table_add_field(wb, field_id++, "Speed", "Current Link Speed",
                RRDF_FIELD_TYPE_BAR_WITH_INTEGER, RRDF_FIELD_VISUAL_VALUE, RRDF_FIELD_TRANSFORM_NUMBER,
                0, "Mbit", NAN, RRDF_FIELD_SORT_DESCENDING, NULL,
                RRDF_FIELD_SUMMARY_COUNT, RRDF_FIELD_FILTER_MULTISELECT,
                RRDF_FIELD_OPTS_UNIQUE_KEY,
                NULL);

        buffer_rrdf_table_add_field(wb, field_id++, "MTU", "Maximum Transmission Unit",
                RRDF_FIELD_TYPE_BAR_WITH_INTEGER, RRDF_FIELD_VISUAL_VALUE, RRDF_FIELD_TRANSFORM_NUMBER,
                0, "Octets", NAN, RRDF_FIELD_SORT_DESCENDING, NULL,
                RRDF_FIELD_SUMMARY_COUNT, RRDF_FIELD_FILTER_MULTISELECT,
                RRDF_FIELD_OPTS_UNIQUE_KEY,
                NULL);

        buffer_rrdf_table_add_field(wb, field_id++, "In", "Traffic Received",
                RRDF_FIELD_TYPE_BAR_WITH_INTEGER, RRDF_FIELD_VISUAL_BAR, RRDF_FIELD_TRANSFORM_NUMBER,
                2, "Mbit", max_traffic_rx, RRDF_FIELD_SORT_DESCENDING, NULL,
                RRDF_FIELD_SUMMARY_SUM, RRDF_FIELD_FILTER_NONE,
                RRDF_FIELD_OPTS_VISIBLE,
                NULL);

        buffer_rrdf_table_add_field(wb, field_id++, "Out", "Traffic Sent",
                RRDF_FIELD_TYPE_BAR_WITH_INTEGER, RRDF_FIELD_VISUAL_BAR, RRDF_FIELD_TRANSFORM_NUMBER,
                2, "Mbit", max_traffic_tx, RRDF_FIELD_SORT_DESCENDING, NULL,
                RRDF_FIELD_SUMMARY_SUM, RRDF_FIELD_FILTER_NONE,
                RRDF_FIELD_OPTS_VISIBLE,
                NULL);

        buffer_rrdf_table_add_field(wb, field_id++, "Total", "Traffic Received and Sent",
                RRDF_FIELD_TYPE_BAR_WITH_INTEGER, RRDF_FIELD_VISUAL_BAR, RRDF_FIELD_TRANSFORM_NUMBER,
                2, "Mbit", max_traffic, RRDF_FIELD_SORT_DESCENDING, NULL,
                RRDF_FIELD_SUMMARY_SUM, RRDF_FIELD_FILTER_NONE,
                RRDF_FIELD_OPTS_NONE,
                NULL);

        buffer_rrdf_table_add_field(wb, field_id++, "PktsIn", "Received Packets",
                RRDF_FIELD_TYPE_BAR_WITH_INTEGER, RRDF_FIELD_VISUAL_BAR, RRDF_FIELD_TRANSFORM_NUMBER,
                2, "Kpps", max_packets_rx, RRDF_FIELD_SORT_DESCENDING, NULL,
                RRDF_FIELD_SUMMARY_SUM, RRDF_FIELD_FILTER_NONE,
                RRDF_FIELD_OPTS_VISIBLE,
                NULL);

        buffer_rrdf_table_add_field(wb, field_id++, "PktsOut", "Sent Packets",
                RRDF_FIELD_TYPE_BAR_WITH_INTEGER, RRDF_FIELD_VISUAL_BAR, RRDF_FIELD_TRANSFORM_NUMBER,
                2, "Kpps", max_packets_tx, RRDF_FIELD_SORT_DESCENDING, NULL,
                RRDF_FIELD_SUMMARY_SUM, RRDF_FIELD_FILTER_NONE,
                RRDF_FIELD_OPTS_VISIBLE,
                NULL);

        buffer_rrdf_table_add_field(wb, field_id++, "McastIn", "Multicast Received Packets",
                RRDF_FIELD_TYPE_BAR_WITH_INTEGER, RRDF_FIELD_VISUAL_BAR, RRDF_FIELD_TRANSFORM_NUMBER,
                2, "Kpps", max_mcast_rx, RRDF_FIELD_SORT_DESCENDING, NULL,
                RRDF_FIELD_SUMMARY_SUM, RRDF_FIELD_FILTER_NONE,
                RRDF_FIELD_OPTS_NONE,
                NULL);

        buffer_rrdf_table_add_field(wb, field_id++, "DropsIn", "Dropped Inbound Packets",
                RRDF_FIELD_TYPE_BAR_WITH_INTEGER, RRDF_FIELD_VISUAL_BAR, RRDF_FIELD_TRANSFORM_NUMBER,
                2, "Drops", max_drops_rx, RRDF_FIELD_SORT_DESCENDING, NULL,
                RRDF_FIELD_SUMMARY_SUM, RRDF_FIELD_FILTER_NONE,
                RRDF_FIELD_OPTS_VISIBLE,
                NULL);

        buffer_rrdf_table_add_field(wb, field_id++, "DropsOut", "Dropped Outbound Packets",
                RRDF_FIELD_TYPE_BAR_WITH_INTEGER, RRDF_FIELD_VISUAL_BAR, RRDF_FIELD_TRANSFORM_NUMBER,
                2, "Drops", max_drops_tx, RRDF_FIELD_SORT_DESCENDING, NULL,
                RRDF_FIELD_SUMMARY_SUM, RRDF_FIELD_FILTER_NONE,
                RRDF_FIELD_OPTS_VISIBLE,
                NULL);

        buffer_rrdf_table_add_field(
                wb, field_id++,
                "rowOptions", "rowOptions",
                RRDF_FIELD_TYPE_NONE,
                RRDR_FIELD_VISUAL_ROW_OPTIONS,
                RRDF_FIELD_TRANSFORM_NONE, 0, NULL, NAN,
                RRDF_FIELD_SORT_FIXED,
                NULL,
                RRDF_FIELD_SUMMARY_COUNT,
                RRDF_FIELD_FILTER_NONE,
                RRDF_FIELD_OPTS_DUMMY,
                NULL);
    }

    buffer_json_object_close(wb); // columns
    buffer_json_member_add_string(wb, "default_sort_column", "Total");

    buffer_json_member_add_object(wb, "charts");
    {
        buffer_json_member_add_object(wb, "Traffic");
        {
            buffer_json_member_add_string(wb, "name", "Traffic");
            buffer_json_member_add_string(wb, "type", "stacked-bar");
            buffer_json_member_add_array(wb, "columns");
            {
                buffer_json_add_array_item_string(wb, "In");
                buffer_json_add_array_item_string(wb, "Out");
            }
            buffer_json_array_close(wb);
        }
        buffer_json_object_close(wb);

        buffer_json_member_add_object(wb, "Packets");
        {
            buffer_json_member_add_string(wb, "name", "Packets");
            buffer_json_member_add_string(wb, "type", "stacked-bar");
            buffer_json_member_add_array(wb, "columns");
            {
                buffer_json_add_array_item_string(wb, "PktsIn");
                buffer_json_add_array_item_string(wb, "PktsOut");
            }
            buffer_json_array_close(wb);
        }
        buffer_json_object_close(wb);
    }
    buffer_json_object_close(wb); // charts

    buffer_json_member_add_array(wb, "default_charts");
    {
        buffer_json_add_array_item_array(wb);
        buffer_json_add_array_item_string(wb, "Traffic");
        buffer_json_add_array_item_string(wb, "Interface");
        buffer_json_array_close(wb);

        buffer_json_add_array_item_array(wb);
        buffer_json_add_array_item_string(wb, "Traffic");
        buffer_json_add_array_item_string(wb, "Type");
        buffer_json_array_close(wb);
    }
    buffer_json_array_close(wb);

    buffer_json_member_add_object(wb, "group_by");
    {
        buffer_json_member_add_object(wb, "Type");
        {
            buffer_json_member_add_string(wb, "name", "Type");
            buffer_json_member_add_array(wb, "columns");
            {
                buffer_json_add_array_item_string(wb, "Type");
            }
            buffer_json_array_close(wb);
        }
        buffer_json_object_close(wb);

        buffer_json_member_add_object(wb, "UsedBy");
        {
            buffer_json_member_add_string(wb, "name", "UsedBy");
            buffer_json_member_add_array(wb, "columns");
            {
                buffer_json_add_array_item_string(wb, "UsedBy");
            }
            buffer_json_array_close(wb);
        }
        buffer_json_object_close(wb);
    }
    buffer_json_object_close(wb); // group_by

    buffer_json_member_add_time_t(wb, "expires", now_realtime_sec() + 1);
    buffer_json_finalize(wb);

    int response = HTTP_RESP_OK;
    if(is_cancelled_cb && is_cancelled_cb(is_cancelled_cb_data)) {
        buffer_flush(wb);
        response = HTTP_RESP_CLIENT_CLOSED_REQUEST;
    }

    if(result_cb)
        result_cb(wb, response, result_cb_data);

    return response;
}

// netdev data collection

static void netdev_cleanup() {
    if(likely(netdev_found == netdev_added)) return;

    netdev_added = 0;
    struct netdev *d = netdev_root, *last = NULL;
    while(d) {
        if(unlikely(!d->updated)) {
            // collector_info("Removing network device '%s', linked after '%s'", d->name, last?last->name:"ROOT");

            if(netdev_last_used == d)
                netdev_last_used = last;

            struct netdev *t = d;

            if(d == netdev_root || !last)
                netdev_root = d = d->next;

            else
                last->next = d = d->next;

            t->next = NULL;
            netdev_free(t);
        }
        else {
            netdev_added++;
            last = d;
            d->updated = 0;
            d = d->next;
        }
    }
}

static struct netdev *get_netdev(const char *name) {
    struct netdev *d;

    uint32_t hash = simple_hash(name);

    // search it, from the last position to the end
    for(d = netdev_last_used ; d ; d = d->next) {
        if(unlikely(hash == d->hash && !strcmp(name, d->name))) {
            netdev_last_used = d->next;
            return d;
        }
    }

    // search it from the beginning to the last position we used
    for(d = netdev_root ; d != netdev_last_used ; d = d->next) {
        if(unlikely(hash == d->hash && !strcmp(name, d->name))) {
            netdev_last_used = d->next;
            return d;
        }
    }

    // create a new one
    d = callocz(1, sizeof(struct netdev));
    d->name = strdupz(name);
    d->hash = simple_hash(d->name);
    d->len = strlen(d->name);
    d->chart_labels = rrdlabels_create();
    d->function_ready = false;

    d->chart_type_net_bytes      = strdupz("net");
    d->chart_type_net_compressed = strdupz("net_compressed");
    d->chart_type_net_drops      = strdupz("net_drops");
    d->chart_type_net_errors     = strdupz("net_errors");
    d->chart_type_net_events     = strdupz("net_events");
    d->chart_type_net_fifo       = strdupz("net_fifo");
    d->chart_type_net_packets    = strdupz("net_packets");
    d->chart_type_net_speed      = strdupz("net_speed");
    d->chart_type_net_duplex     = strdupz("net_duplex");
    d->chart_type_net_operstate  = strdupz("net_operstate");
    d->chart_type_net_carrier    = strdupz("net_carrier");
    d->chart_type_net_mtu        = strdupz("net_mtu");

    d->chart_id_net_bytes      = strdupz(d->name);
    d->chart_id_net_compressed = strdupz(d->name);
    d->chart_id_net_drops      = strdupz(d->name);
    d->chart_id_net_errors     = strdupz(d->name);
    d->chart_id_net_events     = strdupz(d->name);
    d->chart_id_net_fifo       = strdupz(d->name);
    d->chart_id_net_packets    = strdupz(d->name);
    d->chart_id_net_speed      = strdupz(d->name);
    d->chart_id_net_duplex     = strdupz(d->name);
    d->chart_id_net_operstate  = strdupz(d->name);
    d->chart_id_net_carrier    = strdupz(d->name);
    d->chart_id_net_mtu        = strdupz(d->name);

    d->chart_ctx_net_bytes      = strdupz("net.net");
    d->chart_ctx_net_compressed = strdupz("net.compressed");
    d->chart_ctx_net_drops      = strdupz("net.drops");
    d->chart_ctx_net_errors     = strdupz("net.errors");
    d->chart_ctx_net_events     = strdupz("net.events");
    d->chart_ctx_net_fifo       = strdupz("net.fifo");
    d->chart_ctx_net_packets    = strdupz("net.packets");
    d->chart_ctx_net_speed      = strdupz("net.speed");
    d->chart_ctx_net_duplex     = strdupz("net.duplex");
    d->chart_ctx_net_operstate  = strdupz("net.operstate");
    d->chart_ctx_net_carrier    = strdupz("net.carrier");
    d->chart_ctx_net_mtu        = strdupz("net.mtu");

    d->chart_family = strdupz(d->name);
    d->priority = NETDATA_CHART_PRIO_FIRST_NET_IFACE;

    netdev_rename_lock(d);

    netdev_added++;

    // link it to the end
    if(netdev_root) {
        struct netdev *e;
        for(e = netdev_root; e->next ; e = e->next) ;
        e->next = d;
    }
    else
        netdev_root = d;

    return d;
}

#define NETDEV_VIRTUAL_COLLECT_DELAY 15 // 1 full run of the cgroups discovery thread (10 secs by default)

int do_proc_net_dev(int update_every, usec_t dt) {
    (void)dt;
    static SIMPLE_PATTERN *disabled_list = NULL;
    static procfile *ff = NULL;
    static int enable_new_interfaces = -1;
    static int do_bandwidth = -1, do_packets = -1, do_errors = -1, do_drops = -1, do_fifo = -1, do_compressed = -1,
               do_events = -1, do_speed = -1, do_duplex = -1, do_operstate = -1, do_carrier = -1, do_mtu = -1;
    static char *path_to_sys_devices_virtual_net = NULL, *path_to_sys_class_net_speed = NULL,
                *proc_net_dev_filename = NULL;
    static char *path_to_sys_class_net_duplex = NULL;
    static char *path_to_sys_class_net_operstate = NULL;
    static char *path_to_sys_class_net_carrier = NULL;
    static char *path_to_sys_class_net_mtu = NULL;

    if(unlikely(enable_new_interfaces == -1)) {
        char filename[FILENAME_MAX + 1];

        snprintfz(filename, FILENAME_MAX, "%s%s", netdata_configured_host_prefix, (*netdata_configured_host_prefix)?"/proc/1/net/dev":"/proc/net/dev");
        proc_net_dev_filename = config_get(CONFIG_SECTION_PLUGIN_PROC_NETDEV, "filename to monitor", filename);

        snprintfz(filename, FILENAME_MAX, "%s%s", netdata_configured_host_prefix, "/sys/devices/virtual/net/%s");
        path_to_sys_devices_virtual_net = config_get(CONFIG_SECTION_PLUGIN_PROC_NETDEV, "path to get virtual interfaces", filename);

        snprintfz(filename, FILENAME_MAX, "%s%s", netdata_configured_host_prefix, "/sys/class/net/%s/speed");
        path_to_sys_class_net_speed = config_get(CONFIG_SECTION_PLUGIN_PROC_NETDEV, "path to get net device speed", filename);

        snprintfz(filename, FILENAME_MAX, "%s%s", netdata_configured_host_prefix, "/sys/class/net/%s/duplex");
        path_to_sys_class_net_duplex = config_get(CONFIG_SECTION_PLUGIN_PROC_NETDEV, "path to get net device duplex", filename);

        snprintfz(filename, FILENAME_MAX, "%s%s", netdata_configured_host_prefix, "/sys/class/net/%s/operstate");
        path_to_sys_class_net_operstate = config_get(CONFIG_SECTION_PLUGIN_PROC_NETDEV, "path to get net device operstate", filename);

        snprintfz(filename, FILENAME_MAX, "%s%s", netdata_configured_host_prefix, "/sys/class/net/%s/carrier");
        path_to_sys_class_net_carrier = config_get(CONFIG_SECTION_PLUGIN_PROC_NETDEV, "path to get net device carrier", filename);

        snprintfz(filename, FILENAME_MAX, "%s%s", netdata_configured_host_prefix, "/sys/class/net/%s/mtu");
        path_to_sys_class_net_mtu = config_get(CONFIG_SECTION_PLUGIN_PROC_NETDEV, "path to get net device mtu", filename);


        enable_new_interfaces = config_get_boolean_ondemand(CONFIG_SECTION_PLUGIN_PROC_NETDEV, "enable new interfaces detected at runtime", CONFIG_BOOLEAN_AUTO);

        do_bandwidth    = config_get_boolean_ondemand(CONFIG_SECTION_PLUGIN_PROC_NETDEV, "bandwidth for all interfaces", CONFIG_BOOLEAN_AUTO);
        do_packets      = config_get_boolean_ondemand(CONFIG_SECTION_PLUGIN_PROC_NETDEV, "packets for all interfaces", CONFIG_BOOLEAN_AUTO);
        do_errors       = config_get_boolean_ondemand(CONFIG_SECTION_PLUGIN_PROC_NETDEV, "errors for all interfaces", CONFIG_BOOLEAN_AUTO);
        do_drops        = config_get_boolean_ondemand(CONFIG_SECTION_PLUGIN_PROC_NETDEV, "drops for all interfaces", CONFIG_BOOLEAN_AUTO);
        do_fifo         = config_get_boolean_ondemand(CONFIG_SECTION_PLUGIN_PROC_NETDEV, "fifo for all interfaces", CONFIG_BOOLEAN_AUTO);
        do_compressed   = config_get_boolean_ondemand(CONFIG_SECTION_PLUGIN_PROC_NETDEV, "compressed packets for all interfaces", CONFIG_BOOLEAN_AUTO);
        do_events       = config_get_boolean_ondemand(CONFIG_SECTION_PLUGIN_PROC_NETDEV, "frames, collisions, carrier counters for all interfaces", CONFIG_BOOLEAN_AUTO);
        do_speed        = config_get_boolean_ondemand(CONFIG_SECTION_PLUGIN_PROC_NETDEV, "speed for all interfaces", CONFIG_BOOLEAN_AUTO);
        do_duplex       = config_get_boolean_ondemand(CONFIG_SECTION_PLUGIN_PROC_NETDEV, "duplex for all interfaces", CONFIG_BOOLEAN_AUTO);
        do_operstate    = config_get_boolean_ondemand(CONFIG_SECTION_PLUGIN_PROC_NETDEV, "operstate for all interfaces", CONFIG_BOOLEAN_AUTO);
        do_carrier      = config_get_boolean_ondemand(CONFIG_SECTION_PLUGIN_PROC_NETDEV, "carrier for all interfaces", CONFIG_BOOLEAN_AUTO);
        do_mtu          = config_get_boolean_ondemand(CONFIG_SECTION_PLUGIN_PROC_NETDEV, "mtu for all interfaces", CONFIG_BOOLEAN_AUTO);

        disabled_list = simple_pattern_create(
                config_get(CONFIG_SECTION_PLUGIN_PROC_NETDEV, "disable by default interfaces matching",
                           "lo fireqos* *-ifb fwpr* fwbr* fwln*"), NULL, SIMPLE_PATTERN_EXACT, true);
    }

    if(unlikely(!ff)) {
        ff = procfile_open(proc_net_dev_filename, " \t,|", PROCFILE_FLAG_DEFAULT);
        if(unlikely(!ff)) return 1;
    }

    ff = procfile_readall(ff);
    if(unlikely(!ff)) return 0; // we return 0, so that we will retry to open it next time

    // rename all the devices, if we have pending renames
    if(unlikely(netdev_pending_renames))
        netdev_rename_all_lock();

    netdev_found = 0;

    kernel_uint_t system_rbytes = 0;
    kernel_uint_t system_tbytes = 0;

    time_t now = now_realtime_sec();

    size_t lines = procfile_lines(ff), l;
    for(l = 2; l < lines ;l++) {
        // require 17 words on each line
        if(unlikely(procfile_linewords(ff, l) < 17)) continue;

        char *name = procfile_lineword(ff, l, 0);
        size_t len = strlen(name);
        if(name[len - 1] == ':') name[len - 1] = '\0';

        struct netdev *d = get_netdev(name);
        d->updated = 1;
        netdev_found++;

        if(unlikely(!d->configured)) {
            // this is the first time we see this interface

            // remember we configured it
            d->configured = 1;
            d->discover_time = now;

            d->enabled = enable_new_interfaces;

            if(d->enabled)
                d->enabled = !simple_pattern_matches(disabled_list, d->name);

            char buf[FILENAME_MAX + 1];
            snprintfz(buf, FILENAME_MAX, path_to_sys_devices_virtual_net, d->name);

            d->virtual = likely(access(buf, R_OK) == 0) ? 1 : 0;

            // At least on Proxmox inside LXC: eth0 is virtual.
            // Virtual interfaces are not taken into account in system.net calculations
            if (inside_lxc_container && d->virtual && strncmp(d->name, "eth", 3) == 0)
                d->virtual = 0;

            if (d->virtual)
                rrdlabels_add(d->chart_labels, "interface_type", "virtual", RRDLABEL_SRC_AUTO);
            else
                rrdlabels_add(d->chart_labels, "interface_type", "real", RRDLABEL_SRC_AUTO);

            rrdlabels_add(d->chart_labels, "device", name, RRDLABEL_SRC_AUTO);

            if(likely(!d->virtual)) {
                // set the filename to get the interface speed
                snprintfz(buf, FILENAME_MAX, path_to_sys_class_net_speed, d->name);
                d->filename_speed = strdupz(buf);

                snprintfz(buf, FILENAME_MAX, path_to_sys_class_net_duplex, d->name);
                d->filename_duplex = strdupz(buf);
            }

            snprintfz(buf, FILENAME_MAX, path_to_sys_class_net_operstate, d->name);
            d->filename_operstate = strdupz(buf);

            snprintfz(buf, FILENAME_MAX, path_to_sys_class_net_carrier, d->name);
            d->filename_carrier = strdupz(buf);

            snprintfz(buf, FILENAME_MAX, path_to_sys_class_net_mtu, d->name);
            d->filename_mtu = strdupz(buf);

            snprintfz(buf, FILENAME_MAX, "plugin:proc:/proc/net/dev:%s", d->name);

            if (config_exists(buf, "enabled"))
                d->enabled = config_get_boolean_ondemand(buf, "enabled", d->enabled);
            if (config_exists(buf, "virtual"))
                d->virtual = config_get_boolean(buf, "virtual", d->virtual);

            if(d->enabled == CONFIG_BOOLEAN_NO)
                continue;

            d->do_bandwidth = do_bandwidth;
            d->do_packets = do_packets;
            d->do_errors = do_errors;
            d->do_drops = do_drops;
            d->do_fifo = do_fifo;
            d->do_compressed = do_compressed;
            d->do_events = do_events;
            d->do_speed = do_speed;
            d->do_duplex = do_duplex;
            d->do_operstate = do_operstate;
            d->do_carrier = do_carrier;
            d->do_mtu = do_mtu;

            if (config_exists(buf, "bandwidth"))
                d->do_bandwidth = config_get_boolean_ondemand(buf, "bandwidth", do_bandwidth);
            if (config_exists(buf, "packets"))
                d->do_packets = config_get_boolean_ondemand(buf, "packets", do_packets);
            if (config_exists(buf, "errors"))
                d->do_errors = config_get_boolean_ondemand(buf, "errors", do_errors);
            if (config_exists(buf, "drops"))
                d->do_drops = config_get_boolean_ondemand(buf, "drops", do_drops);
            if (config_exists(buf, "fifo"))
                d->do_fifo = config_get_boolean_ondemand(buf, "fifo", do_fifo);
            if (config_exists(buf, "compressed"))
                d->do_compressed = config_get_boolean_ondemand(buf, "compressed", do_compressed);
            if (config_exists(buf, "events"))
                d->do_events = config_get_boolean_ondemand(buf, "events", do_events);
            if (config_exists(buf, "speed"))
                d->do_speed = config_get_boolean_ondemand(buf, "speed", do_speed);
            if (config_exists(buf, "duplex"))
                d->do_duplex = config_get_boolean_ondemand(buf, "duplex", do_duplex);
            if (config_exists(buf, "operstate"))
                d->do_operstate = config_get_boolean_ondemand(buf, "operstate", do_operstate);
            if (config_exists(buf, "carrier"))
                d->do_carrier = config_get_boolean_ondemand(buf, "carrier", do_carrier);
            if (config_exists(buf, "mtu"))
                d->do_mtu = config_get_boolean_ondemand(buf, "mtu", do_mtu);
        }

        if(unlikely(!d->enabled))
            continue;

        // See https://github.com/netdata/netdata/issues/15206
        // This is necessary to prevent the creation of charts for virtual interfaces that will later be 
        // recreated as container interfaces (create container) or
        // rediscovered and recreated only to be deleted almost immediately (stop/remove container)
        if (d->virtual && (now - d->discover_time < NETDEV_VIRTUAL_COLLECT_DELAY)) {
            continue;
        }

        if(likely(d->do_bandwidth != CONFIG_BOOLEAN_NO || !d->virtual)) {
            d->rbytes      = str2kernel_uint_t(procfile_lineword(ff, l, 1));
            d->tbytes      = str2kernel_uint_t(procfile_lineword(ff, l, 9));

            if(likely(!d->virtual)) {
                system_rbytes += d->rbytes;
                system_tbytes += d->tbytes;
            }
        }

        if(likely(d->do_packets != CONFIG_BOOLEAN_NO)) {
            d->rpackets    = str2kernel_uint_t(procfile_lineword(ff, l, 2));
            d->rmulticast  = str2kernel_uint_t(procfile_lineword(ff, l, 8));
            d->tpackets    = str2kernel_uint_t(procfile_lineword(ff, l, 10));
        }

        if(likely(d->do_errors != CONFIG_BOOLEAN_NO)) {
            d->rerrors     = str2kernel_uint_t(procfile_lineword(ff, l, 3));
            d->terrors     = str2kernel_uint_t(procfile_lineword(ff, l, 11));
        }

        if(likely(d->do_drops != CONFIG_BOOLEAN_NO)) {
            d->rdrops      = str2kernel_uint_t(procfile_lineword(ff, l, 4));
            d->tdrops      = str2kernel_uint_t(procfile_lineword(ff, l, 12));
        }

        if(likely(d->do_fifo != CONFIG_BOOLEAN_NO)) {
            d->rfifo       = str2kernel_uint_t(procfile_lineword(ff, l, 5));
            d->tfifo       = str2kernel_uint_t(procfile_lineword(ff, l, 13));
        }

        if(likely(d->do_compressed != CONFIG_BOOLEAN_NO)) {
            d->rcompressed = str2kernel_uint_t(procfile_lineword(ff, l, 7));
            d->tcompressed = str2kernel_uint_t(procfile_lineword(ff, l, 16));
        }

        if(likely(d->do_events != CONFIG_BOOLEAN_NO)) {
            d->rframe      = str2kernel_uint_t(procfile_lineword(ff, l, 6));
            d->tcollisions = str2kernel_uint_t(procfile_lineword(ff, l, 14));
            d->tcarrier    = str2kernel_uint_t(procfile_lineword(ff, l, 15));
        }

        if ((d->do_carrier != CONFIG_BOOLEAN_NO ||
             d->do_duplex != CONFIG_BOOLEAN_NO ||
             d->do_speed != CONFIG_BOOLEAN_NO) &&
             d->filename_carrier &&
            (d->carrier_file_exists ||
             now_monotonic_sec() - d->carrier_file_lost_time > READ_RETRY_PERIOD)) {
            if (read_single_number_file(d->filename_carrier, &d->carrier)) {
                if (d->carrier_file_exists)
                    collector_error(
                        "Cannot refresh interface %s carrier state by reading '%s'. Next update is in %d seconds.",
                        d->name,
                        d->filename_carrier,
                        READ_RETRY_PERIOD);
                d->carrier_file_exists = 0;
                d->carrier_file_lost_time = now_monotonic_sec();
            } else {
                d->carrier_file_exists = 1;
                d->carrier_file_lost_time = 0;
            }
        }

        if (d->do_duplex != CONFIG_BOOLEAN_NO &&
            d->filename_duplex &&
            (d->carrier || d->carrier_file_exists) &&
            (d->duplex_file_exists ||
             now_monotonic_sec() - d->duplex_file_lost_time > READ_RETRY_PERIOD)) {
            char buffer[STATE_LENGTH_MAX + 1];

            if (read_file(d->filename_duplex, buffer, STATE_LENGTH_MAX)) {
                if (d->duplex_file_exists)
                    collector_error("Cannot refresh interface %s duplex state by reading '%s'.", d->name, d->filename_duplex);
                d->duplex_file_exists = 0;
                d->duplex_file_lost_time = now_monotonic_sec();
                d->duplex = NETDEV_DUPLEX_UNKNOWN;
            } else {
                // values can be unknown, half or full -- just check the first letter for speed
                if (buffer[0] == 'f')
                    d->duplex = NETDEV_DUPLEX_FULL;
                else if (buffer[0] == 'h')
                    d->duplex = NETDEV_DUPLEX_HALF;
                else
                    d->duplex = NETDEV_DUPLEX_UNKNOWN;
                d->duplex_file_exists = 1;
                d->duplex_file_lost_time = 0;
            }
        } else {
            d->duplex = NETDEV_DUPLEX_UNKNOWN;
        }

        if(d->do_operstate != CONFIG_BOOLEAN_NO && d->filename_operstate) {
            char buffer[STATE_LENGTH_MAX + 1], *trimmed_buffer;

            if (read_file(d->filename_operstate, buffer, STATE_LENGTH_MAX)) {
                collector_error(
                    "Cannot refresh %s operstate by reading '%s'. Will not update its status anymore.",
                    d->name, d->filename_operstate);
                freez(d->filename_operstate);
                d->filename_operstate = NULL;
            } else {
                trimmed_buffer = trim(buffer);
                d->operstate = get_operstate(trimmed_buffer);
            }
        }

        if (d->do_mtu != CONFIG_BOOLEAN_NO && d->filename_mtu) {
            if (read_single_number_file(d->filename_mtu, &d->mtu)) {
                collector_error(
                    "Cannot refresh mtu for interface %s by reading '%s'. Stop updating it.", d->name, d->filename_mtu);
                freez(d->filename_mtu);
                d->filename_mtu = NULL;
            }
        }

        //collector_info("PROC_NET_DEV: %s speed %zu, bytes %zu/%zu, packets %zu/%zu/%zu, errors %zu/%zu, drops %zu/%zu, fifo %zu/%zu, compressed %zu/%zu, rframe %zu, tcollisions %zu, tcarrier %zu"
        //        , d->name, d->speed
        //        , d->rbytes, d->tbytes
        //        , d->rpackets, d->tpackets, d->rmulticast
        //        , d->rerrors, d->terrors
        //        , d->rdrops, d->tdrops
        //        , d->rfifo, d->tfifo
        //        , d->rcompressed, d->tcompressed
        //        , d->rframe, d->tcollisions, d->tcarrier
        //        );

        if(unlikely(d->do_bandwidth == CONFIG_BOOLEAN_AUTO &&
                    (d->rbytes || d->tbytes || netdata_zero_metrics_enabled == CONFIG_BOOLEAN_YES)))
            d->do_bandwidth = CONFIG_BOOLEAN_YES;

        if(d->do_bandwidth == CONFIG_BOOLEAN_YES) {
            if(unlikely(!d->st_bandwidth)) {

                d->st_bandwidth = rrdset_create_localhost(
                        d->chart_type_net_bytes
                        , d->chart_id_net_bytes
                        , NULL
                        , d->chart_family
                        , d->chart_ctx_net_bytes
                        , "Bandwidth"
                        , "kilobits/s"
                        , PLUGIN_PROC_NAME
                        , PLUGIN_PROC_MODULE_NETDEV_NAME
                        , d->priority
                        , update_every
                        , RRDSET_TYPE_AREA
                );

                rrdset_update_rrdlabels(d->st_bandwidth, d->chart_labels);

                d->rd_rbytes = rrddim_add(d->st_bandwidth, "received", NULL,  8, BITS_IN_A_KILOBIT, RRD_ALGORITHM_INCREMENTAL);
                d->rd_tbytes = rrddim_add(d->st_bandwidth, "sent",     NULL, -8, BITS_IN_A_KILOBIT, RRD_ALGORITHM_INCREMENTAL);

                if(d->flipped) {
                    // flip receive/transmit

                    RRDDIM *td = d->rd_rbytes;
                    d->rd_rbytes = d->rd_tbytes;
                    d->rd_tbytes = td;
                }
            }

            rrddim_set_by_pointer(d->st_bandwidth, d->rd_rbytes, (collected_number)d->rbytes);
            rrddim_set_by_pointer(d->st_bandwidth, d->rd_tbytes, (collected_number)d->tbytes);
            rrdset_done(d->st_bandwidth);

            if(d->cgroup_netdev_link)
                cgroup_netdev_add_bandwidth(d->cgroup_netdev_link,
                                            d->flipped ? d->rd_tbytes->collector.last_stored_value : -d->rd_rbytes->collector.last_stored_value,
                                            d->flipped ? -d->rd_rbytes->collector.last_stored_value : d->rd_tbytes->collector.last_stored_value);

            // update the interface speed
            if(d->filename_speed) {
                if(unlikely(!d->chart_var_speed)) {
                    d->chart_var_speed =
                        rrdsetvar_custom_chart_variable_add_and_acquire(d->st_bandwidth, "nic_speed_max");
                    if(!d->chart_var_speed) {
                        collector_error(
                            "Cannot create interface %s chart variable 'nic_speed_max'. Will not update its speed anymore.",
                            d->name);
                        freez(d->filename_speed);
                        d->filename_speed = NULL;
                    }
                }

                if (d->filename_speed && d->chart_var_speed) {
                    int ret = 0;

                    if ((d->carrier || d->carrier_file_exists) &&
                        (d->speed_file_exists || now_monotonic_sec() - d->speed_file_lost_time > READ_RETRY_PERIOD)) {
                        ret = read_single_number_file(d->filename_speed, (unsigned long long *) &d->speed);
                    } else {
                        d->speed = 0; // TODO: this is wrong, shouldn't use 0 value, but NULL.
                    }

                    if(ret) {
                        if (d->speed_file_exists)
                            collector_error("Cannot refresh interface %s speed by reading '%s'.", d->name, d->filename_speed);
                        d->speed_file_exists = 0;
                        d->speed_file_lost_time = now_monotonic_sec();
                    }
                    else {
                        if(d->do_speed != CONFIG_BOOLEAN_NO) {
                            if(unlikely(!d->st_speed)) {
                                d->st_speed = rrdset_create_localhost(
                                        d->chart_type_net_speed
                                        , d->chart_id_net_speed
                                        , NULL
                                        , d->chart_family
                                        , d->chart_ctx_net_speed
                                        , "Interface Speed"
                                        , "kilobits/s"
                                        , PLUGIN_PROC_NAME
                                        , PLUGIN_PROC_MODULE_NETDEV_NAME
                                        , d->priority + 7
                                        , update_every
                                        , RRDSET_TYPE_LINE
                                );

                                rrdset_flag_set(d->st_speed, RRDSET_FLAG_DETAIL);

                                rrdset_update_rrdlabels(d->st_speed, d->chart_labels);

                                d->rd_speed = rrddim_add(d->st_speed, "speed",  NULL,  1, 1, RRD_ALGORITHM_ABSOLUTE);
                            }

                            rrddim_set_by_pointer(d->st_speed, d->rd_speed, (collected_number)d->speed * KILOBITS_IN_A_MEGABIT);
                            rrdset_done(d->st_speed);
                        }

                        rrdsetvar_custom_chart_variable_set(
                            d->st_bandwidth, d->chart_var_speed, (NETDATA_DOUBLE)d->speed * KILOBITS_IN_A_MEGABIT);

                        if (d->speed) {
                            d->speed_file_exists = 1;
                            d->speed_file_lost_time = 0;
                        }
                    }
                }
            }
        }

        if(d->do_duplex != CONFIG_BOOLEAN_NO && d->filename_duplex) {
            if(unlikely(!d->st_duplex)) {
                d->st_duplex = rrdset_create_localhost(
                        d->chart_type_net_duplex
                        , d->chart_id_net_duplex
                        , NULL
                        , d->chart_family
                        , d->chart_ctx_net_duplex
                        , "Interface Duplex State"
                        , "state"
                        , PLUGIN_PROC_NAME
                        , PLUGIN_PROC_MODULE_NETDEV_NAME
                        , d->priority + 8
                        , update_every
                        , RRDSET_TYPE_LINE
                );

                rrdset_flag_set(d->st_duplex, RRDSET_FLAG_DETAIL);

                rrdset_update_rrdlabels(d->st_duplex, d->chart_labels);

                d->rd_duplex_full = rrddim_add(d->st_duplex, "full", NULL, 1, 1, RRD_ALGORITHM_ABSOLUTE);
                d->rd_duplex_half = rrddim_add(d->st_duplex, "half", NULL, 1, 1, RRD_ALGORITHM_ABSOLUTE);
                d->rd_duplex_unknown = rrddim_add(d->st_duplex, "unknown", NULL, 1, 1, RRD_ALGORITHM_ABSOLUTE);
            }

            rrddim_set_by_pointer(d->st_duplex, d->rd_duplex_full, (collected_number)(d->duplex == NETDEV_DUPLEX_FULL));
            rrddim_set_by_pointer(d->st_duplex, d->rd_duplex_half, (collected_number)(d->duplex == NETDEV_DUPLEX_HALF));
            rrddim_set_by_pointer(d->st_duplex, d->rd_duplex_unknown, (collected_number)(d->duplex == NETDEV_DUPLEX_UNKNOWN));
            rrdset_done(d->st_duplex);
        }

        if(d->do_operstate != CONFIG_BOOLEAN_NO && d->filename_operstate) {
            if(unlikely(!d->st_operstate)) {
                d->st_operstate = rrdset_create_localhost(
                        d->chart_type_net_operstate
                        , d->chart_id_net_operstate
                        , NULL
                        , d->chart_family
                        , d->chart_ctx_net_operstate
                        , "Interface Operational State"
                        , "state"
                        , PLUGIN_PROC_NAME
                        , PLUGIN_PROC_MODULE_NETDEV_NAME
                        , d->priority + 9
                        , update_every
                        , RRDSET_TYPE_LINE
                );

                rrdset_flag_set(d->st_operstate, RRDSET_FLAG_DETAIL);

                rrdset_update_rrdlabels(d->st_operstate, d->chart_labels);

                d->rd_operstate_up = rrddim_add(d->st_operstate, "up", NULL, 1, 1, RRD_ALGORITHM_ABSOLUTE);
                d->rd_operstate_down = rrddim_add(d->st_operstate, "down", NULL, 1, 1, RRD_ALGORITHM_ABSOLUTE);
                d->rd_operstate_notpresent = rrddim_add(d->st_operstate, "notpresent", NULL, 1, 1, RRD_ALGORITHM_ABSOLUTE);
                d->rd_operstate_lowerlayerdown = rrddim_add(d->st_operstate, "lowerlayerdown", NULL, 1, 1, RRD_ALGORITHM_ABSOLUTE);
                d->rd_operstate_testing = rrddim_add(d->st_operstate, "testing", NULL, 1, 1, RRD_ALGORITHM_ABSOLUTE);
                d->rd_operstate_dormant = rrddim_add(d->st_operstate, "dormant", NULL, 1, 1, RRD_ALGORITHM_ABSOLUTE);
                d->rd_operstate_unknown = rrddim_add(d->st_operstate, "unknown", NULL, 1, 1, RRD_ALGORITHM_ABSOLUTE);
            }

            rrddim_set_by_pointer(d->st_operstate, d->rd_operstate_up, (collected_number)(d->operstate == NETDEV_OPERSTATE_UP));
            rrddim_set_by_pointer(d->st_operstate, d->rd_operstate_down, (collected_number)(d->operstate == NETDEV_OPERSTATE_DOWN));
            rrddim_set_by_pointer(d->st_operstate, d->rd_operstate_notpresent, (collected_number)(d->operstate == NETDEV_OPERSTATE_NOTPRESENT));
            rrddim_set_by_pointer(d->st_operstate, d->rd_operstate_lowerlayerdown, (collected_number)(d->operstate == NETDEV_OPERSTATE_LOWERLAYERDOWN));
            rrddim_set_by_pointer(d->st_operstate, d->rd_operstate_testing, (collected_number)(d->operstate == NETDEV_OPERSTATE_TESTING));
            rrddim_set_by_pointer(d->st_operstate, d->rd_operstate_dormant, (collected_number)(d->operstate == NETDEV_OPERSTATE_DORMANT));
            rrddim_set_by_pointer(d->st_operstate, d->rd_operstate_unknown, (collected_number)(d->operstate == NETDEV_OPERSTATE_UNKNOWN));
            rrdset_done(d->st_operstate);
        }

        if(d->do_carrier != CONFIG_BOOLEAN_NO && d->carrier_file_exists) {
            if(unlikely(!d->st_carrier)) {
                d->st_carrier = rrdset_create_localhost(
                        d->chart_type_net_carrier
                        , d->chart_id_net_carrier
                        , NULL
                        , d->chart_family
                        , d->chart_ctx_net_carrier
                        , "Interface Physical Link State"
                        , "state"
                        , PLUGIN_PROC_NAME
                        , PLUGIN_PROC_MODULE_NETDEV_NAME
                        , d->priority + 10
                        , update_every
                        , RRDSET_TYPE_LINE
                );

                rrdset_flag_set(d->st_carrier, RRDSET_FLAG_DETAIL);

                rrdset_update_rrdlabels(d->st_carrier, d->chart_labels);

                d->rd_carrier_up = rrddim_add(d->st_carrier, "up",  NULL,  1, 1, RRD_ALGORITHM_ABSOLUTE);
                d->rd_carrier_down = rrddim_add(d->st_carrier, "down",  NULL,  1, 1, RRD_ALGORITHM_ABSOLUTE);
            }

            rrddim_set_by_pointer(d->st_carrier, d->rd_carrier_up, (collected_number)(d->carrier == 1));
            rrddim_set_by_pointer(d->st_carrier, d->rd_carrier_down, (collected_number)(d->carrier != 1));
            rrdset_done(d->st_carrier);
        }

        if(d->do_mtu != CONFIG_BOOLEAN_NO && d->filename_mtu) {
            if(unlikely(!d->st_mtu)) {
                d->st_mtu = rrdset_create_localhost(
                        d->chart_type_net_mtu
                        , d->chart_id_net_mtu
                        , NULL
                        , d->chart_family
                        , d->chart_ctx_net_mtu
                        , "Interface MTU"
                        , "octets"
                        , PLUGIN_PROC_NAME
                        , PLUGIN_PROC_MODULE_NETDEV_NAME
                        , d->priority + 11
                        , update_every
                        , RRDSET_TYPE_LINE
                );

                rrdset_flag_set(d->st_mtu, RRDSET_FLAG_DETAIL);

                rrdset_update_rrdlabels(d->st_mtu, d->chart_labels);

                d->rd_mtu = rrddim_add(d->st_mtu, "mtu",  NULL,  1, 1, RRD_ALGORITHM_ABSOLUTE);
            }

            rrddim_set_by_pointer(d->st_mtu, d->rd_mtu, (collected_number)d->mtu);
            rrdset_done(d->st_mtu);
        }

        if(unlikely(d->do_packets == CONFIG_BOOLEAN_AUTO &&
           (d->rpackets || d->tpackets || d->rmulticast || netdata_zero_metrics_enabled == CONFIG_BOOLEAN_YES)))
            d->do_packets = CONFIG_BOOLEAN_YES;

        if(d->do_packets == CONFIG_BOOLEAN_YES) {
            if(unlikely(!d->st_packets)) {

                d->st_packets = rrdset_create_localhost(
                        d->chart_type_net_packets
                        , d->chart_id_net_packets
                        , NULL
                        , d->chart_family
                        , d->chart_ctx_net_packets
                        , "Packets"
                        , "packets/s"
                        , PLUGIN_PROC_NAME
                        , PLUGIN_PROC_MODULE_NETDEV_NAME
                        , d->priority + 1
                        , update_every
                        , RRDSET_TYPE_LINE
                );

                rrdset_flag_set(d->st_packets, RRDSET_FLAG_DETAIL);

                rrdset_update_rrdlabels(d->st_packets, d->chart_labels);

                d->rd_rpackets   = rrddim_add(d->st_packets, "received",  NULL,  1, 1, RRD_ALGORITHM_INCREMENTAL);
                d->rd_tpackets   = rrddim_add(d->st_packets, "sent",      NULL, -1, 1, RRD_ALGORITHM_INCREMENTAL);
                d->rd_rmulticast = rrddim_add(d->st_packets, "multicast", NULL,  1, 1, RRD_ALGORITHM_INCREMENTAL);

                if(d->flipped) {
                    // flip receive/transmit

                    RRDDIM *td = d->rd_rpackets;
                    d->rd_rpackets = d->rd_tpackets;
                    d->rd_tpackets = td;
                }
            }

            rrddim_set_by_pointer(d->st_packets, d->rd_rpackets, (collected_number)d->rpackets);
            rrddim_set_by_pointer(d->st_packets, d->rd_tpackets, (collected_number)d->tpackets);
            rrddim_set_by_pointer(d->st_packets, d->rd_rmulticast, (collected_number)d->rmulticast);
            rrdset_done(d->st_packets);
        }

        if(unlikely(d->do_errors == CONFIG_BOOLEAN_AUTO &&
                    (d->rerrors || d->terrors || netdata_zero_metrics_enabled == CONFIG_BOOLEAN_YES)))
            d->do_errors = CONFIG_BOOLEAN_YES;

        if(d->do_errors == CONFIG_BOOLEAN_YES) {
            if(unlikely(!d->st_errors)) {

                d->st_errors = rrdset_create_localhost(
                        d->chart_type_net_errors
                        , d->chart_id_net_errors
                        , NULL
                        , d->chart_family
                        , d->chart_ctx_net_errors
                        , "Interface Errors"
                        , "errors/s"
                        , PLUGIN_PROC_NAME
                        , PLUGIN_PROC_MODULE_NETDEV_NAME
                        , d->priority + 2
                        , update_every
                        , RRDSET_TYPE_LINE
                );

                rrdset_flag_set(d->st_errors, RRDSET_FLAG_DETAIL);

                rrdset_update_rrdlabels(d->st_errors, d->chart_labels);

                d->rd_rerrors = rrddim_add(d->st_errors, "inbound",  NULL,  1, 1, RRD_ALGORITHM_INCREMENTAL);
                d->rd_terrors = rrddim_add(d->st_errors, "outbound", NULL, -1, 1, RRD_ALGORITHM_INCREMENTAL);

                if(d->flipped) {
                    // flip receive/transmit

                    RRDDIM *td = d->rd_rerrors;
                    d->rd_rerrors = d->rd_terrors;
                    d->rd_terrors = td;
                }
            }

            rrddim_set_by_pointer(d->st_errors, d->rd_rerrors, (collected_number)d->rerrors);
            rrddim_set_by_pointer(d->st_errors, d->rd_terrors, (collected_number)d->terrors);
            rrdset_done(d->st_errors);
        }

        if(unlikely(d->do_drops == CONFIG_BOOLEAN_AUTO &&
                    (d->rdrops || d->tdrops || netdata_zero_metrics_enabled == CONFIG_BOOLEAN_YES)))
            d->do_drops = CONFIG_BOOLEAN_YES;

        if(d->do_drops == CONFIG_BOOLEAN_YES) {
            if(unlikely(!d->st_drops)) {

                d->st_drops = rrdset_create_localhost(
                        d->chart_type_net_drops
                        , d->chart_id_net_drops
                        , NULL
                        , d->chart_family
                        , d->chart_ctx_net_drops
                        , "Interface Drops"
                        , "drops/s"
                        , PLUGIN_PROC_NAME
                        , PLUGIN_PROC_MODULE_NETDEV_NAME
                        , d->priority + 3
                        , update_every
                        , RRDSET_TYPE_LINE
                );

                rrdset_flag_set(d->st_drops, RRDSET_FLAG_DETAIL);

                rrdset_update_rrdlabels(d->st_drops, d->chart_labels);

                d->rd_rdrops = rrddim_add(d->st_drops, "inbound",  NULL,  1, 1, RRD_ALGORITHM_INCREMENTAL);
                d->rd_tdrops = rrddim_add(d->st_drops, "outbound", NULL, -1, 1, RRD_ALGORITHM_INCREMENTAL);

                if(d->flipped) {
                    // flip receive/transmit

                    RRDDIM *td = d->rd_rdrops;
                    d->rd_rdrops = d->rd_tdrops;
                    d->rd_tdrops = td;
                }
            }

            rrddim_set_by_pointer(d->st_drops, d->rd_rdrops, (collected_number)d->rdrops);
            rrddim_set_by_pointer(d->st_drops, d->rd_tdrops, (collected_number)d->tdrops);
            rrdset_done(d->st_drops);
        }

        if(unlikely(d->do_fifo == CONFIG_BOOLEAN_AUTO &&
                    (d->rfifo || d->tfifo || netdata_zero_metrics_enabled == CONFIG_BOOLEAN_YES)))
            d->do_fifo = CONFIG_BOOLEAN_YES;

        if(d->do_fifo == CONFIG_BOOLEAN_YES) {
            if(unlikely(!d->st_fifo)) {

                d->st_fifo = rrdset_create_localhost(
                        d->chart_type_net_fifo
                        , d->chart_id_net_fifo
                        , NULL
                        , d->chart_family
                        , d->chart_ctx_net_fifo
                        , "Interface FIFO Buffer Errors"
                        , "errors"
                        , PLUGIN_PROC_NAME
                        , PLUGIN_PROC_MODULE_NETDEV_NAME
                        , d->priority + 4
                        , update_every
                        , RRDSET_TYPE_LINE
                );

                rrdset_flag_set(d->st_fifo, RRDSET_FLAG_DETAIL);

                rrdset_update_rrdlabels(d->st_fifo, d->chart_labels);

                d->rd_rfifo = rrddim_add(d->st_fifo, "receive",  NULL,  1, 1, RRD_ALGORITHM_INCREMENTAL);
                d->rd_tfifo = rrddim_add(d->st_fifo, "transmit", NULL, -1, 1, RRD_ALGORITHM_INCREMENTAL);

                if(d->flipped) {
                    // flip receive/transmit

                    RRDDIM *td = d->rd_rfifo;
                    d->rd_rfifo = d->rd_tfifo;
                    d->rd_tfifo = td;
                }
            }

            rrddim_set_by_pointer(d->st_fifo, d->rd_rfifo, (collected_number)d->rfifo);
            rrddim_set_by_pointer(d->st_fifo, d->rd_tfifo, (collected_number)d->tfifo);
            rrdset_done(d->st_fifo);
        }

        if(unlikely(d->do_compressed == CONFIG_BOOLEAN_AUTO &&
                    (d->rcompressed || d->tcompressed || netdata_zero_metrics_enabled == CONFIG_BOOLEAN_YES)))
            d->do_compressed = CONFIG_BOOLEAN_YES;

        if(d->do_compressed == CONFIG_BOOLEAN_YES) {
            if(unlikely(!d->st_compressed)) {

                d->st_compressed = rrdset_create_localhost(
                        d->chart_type_net_compressed
                        , d->chart_id_net_compressed
                        , NULL
                        , d->chart_family
                        , d->chart_ctx_net_compressed
                        , "Compressed Packets"
                        , "packets/s"
                        , PLUGIN_PROC_NAME
                        , PLUGIN_PROC_MODULE_NETDEV_NAME
                        , d->priority + 5
                        , update_every
                        , RRDSET_TYPE_LINE
                );

                rrdset_flag_set(d->st_compressed, RRDSET_FLAG_DETAIL);

                rrdset_update_rrdlabels(d->st_compressed, d->chart_labels);

                d->rd_rcompressed = rrddim_add(d->st_compressed, "received", NULL,  1, 1, RRD_ALGORITHM_INCREMENTAL);
                d->rd_tcompressed = rrddim_add(d->st_compressed, "sent",     NULL, -1, 1, RRD_ALGORITHM_INCREMENTAL);

                if(d->flipped) {
                    // flip receive/transmit

                    RRDDIM *td = d->rd_rcompressed;
                    d->rd_rcompressed = d->rd_tcompressed;
                    d->rd_tcompressed = td;
                }
            }

            rrddim_set_by_pointer(d->st_compressed, d->rd_rcompressed, (collected_number)d->rcompressed);
            rrddim_set_by_pointer(d->st_compressed, d->rd_tcompressed, (collected_number)d->tcompressed);
            rrdset_done(d->st_compressed);
        }

        if(unlikely(d->do_events == CONFIG_BOOLEAN_AUTO &&
                    (d->rframe || d->tcollisions || d->tcarrier || netdata_zero_metrics_enabled == CONFIG_BOOLEAN_YES)))
            d->do_events = CONFIG_BOOLEAN_YES;

        if(d->do_events == CONFIG_BOOLEAN_YES) {
            if(unlikely(!d->st_events)) {

                d->st_events = rrdset_create_localhost(
                        d->chart_type_net_events
                        , d->chart_id_net_events
                        , NULL
                        , d->chart_family
                        , d->chart_ctx_net_events
                        , "Network Interface Events"
                        , "events/s"
                        , PLUGIN_PROC_NAME
                        , PLUGIN_PROC_MODULE_NETDEV_NAME
                        , d->priority + 6
                        , update_every
                        , RRDSET_TYPE_LINE
                );

                rrdset_flag_set(d->st_events, RRDSET_FLAG_DETAIL);

                rrdset_update_rrdlabels(d->st_events, d->chart_labels);

                d->rd_rframe      = rrddim_add(d->st_events, "frames",     NULL,  1, 1, RRD_ALGORITHM_INCREMENTAL);
                d->rd_tcollisions = rrddim_add(d->st_events, "collisions", NULL, -1, 1, RRD_ALGORITHM_INCREMENTAL);
                d->rd_tcarrier    = rrddim_add(d->st_events, "carrier",    NULL, -1, 1, RRD_ALGORITHM_INCREMENTAL);
            }

            rrddim_set_by_pointer(d->st_events, d->rd_rframe,      (collected_number)d->rframe);
            rrddim_set_by_pointer(d->st_events, d->rd_tcollisions, (collected_number)d->tcollisions);
            rrddim_set_by_pointer(d->st_events, d->rd_tcarrier,    (collected_number)d->tcarrier);
            rrdset_done(d->st_events);
        }

        d->function_ready = true;
    }

    if(do_bandwidth == CONFIG_BOOLEAN_YES || (do_bandwidth == CONFIG_BOOLEAN_AUTO &&
                                              (system_rbytes || system_tbytes ||
                                               netdata_zero_metrics_enabled == CONFIG_BOOLEAN_YES))) {
        do_bandwidth = CONFIG_BOOLEAN_YES;
        static RRDSET *st_system_net = NULL;
        static RRDDIM *rd_in = NULL, *rd_out = NULL;

        if(unlikely(!st_system_net)) {
            st_system_net = rrdset_create_localhost(
                    "system"
                    , "net"
                    , NULL
                    , "network"
                    , NULL
                    , "Physical Network Interfaces Aggregated Bandwidth"
                    , "kilobits/s"
                    , PLUGIN_PROC_NAME
                    , PLUGIN_PROC_MODULE_NETDEV_NAME
                    , NETDATA_CHART_PRIO_SYSTEM_NET
                    , update_every
                    , RRDSET_TYPE_AREA
            );

            rd_in  = rrddim_add(st_system_net, "InOctets",  "received", 8, BITS_IN_A_KILOBIT, RRD_ALGORITHM_INCREMENTAL);
            rd_out = rrddim_add(st_system_net, "OutOctets", "sent",    -8, BITS_IN_A_KILOBIT, RRD_ALGORITHM_INCREMENTAL);
        }

        rrddim_set_by_pointer(st_system_net, rd_in,  (collected_number)system_rbytes);
        rrddim_set_by_pointer(st_system_net, rd_out, (collected_number)system_tbytes);

        rrdset_done(st_system_net);
    }

    netdev_cleanup();

    return 0;
}

static void netdev_main_cleanup(void *ptr)
{
    UNUSED(ptr);

    collector_info("cleaning up...");

    worker_unregister();
}

void *netdev_main(void *ptr)
{
    worker_register("NETDEV");
    worker_register_job_name(0, "netdev");

    netdata_thread_cleanup_push(netdev_main_cleanup, ptr) {
        rrd_collector_started();
        rrd_function_add(localhost, NULL, "network-interfaces", 10, RRDFUNCTIONS_NETDEV_HELP, true
                         , netdev_function_net_interfaces, NULL);

<<<<<<< HEAD
    rrd_collector_started();
    rrd_function_add(localhost, NULL, "network-interfaces", 10, RRDFUNCTIONS_PRIORITY_DEFAULT, RRDFUNCTIONS_NETDEV_HELP,
                     "top", HTTP_ACCESS_ANY,
                     true, netdev_function_net_interfaces, NULL);
=======
        usec_t step = localhost->rrd_update_every * USEC_PER_SEC;
        heartbeat_t hb;
        heartbeat_init(&hb);
>>>>>>> dc7ca864

        while (service_running(SERVICE_COLLECTORS)) {
            worker_is_idle();
            usec_t hb_dt = heartbeat_next(&hb, step);

            if (unlikely(!service_running(SERVICE_COLLECTORS)))
                break;

            cgroup_netdev_reset_all();

            worker_is_busy(0);

            netdata_mutex_lock(&netdev_dev_mutex);
            if (do_proc_net_dev(localhost->rrd_update_every, hb_dt))
                break;
            netdata_mutex_unlock(&netdev_dev_mutex);
        }
    }
    netdata_thread_cleanup_pop(1);

    return NULL;
}<|MERGE_RESOLUTION|>--- conflicted
+++ resolved
@@ -1926,19 +1926,13 @@
 
     netdata_thread_cleanup_push(netdev_main_cleanup, ptr) {
         rrd_collector_started();
-        rrd_function_add(localhost, NULL, "network-interfaces", 10, RRDFUNCTIONS_NETDEV_HELP, true
-                         , netdev_function_net_interfaces, NULL);
-
-<<<<<<< HEAD
-    rrd_collector_started();
-    rrd_function_add(localhost, NULL, "network-interfaces", 10, RRDFUNCTIONS_PRIORITY_DEFAULT, RRDFUNCTIONS_NETDEV_HELP,
-                     "top", HTTP_ACCESS_ANY,
-                     true, netdev_function_net_interfaces, NULL);
-=======
+        rrd_function_add(localhost, NULL, "network-interfaces", 10, RRDFUNCTIONS_PRIORITY_DEFAULT, RRDFUNCTIONS_NETDEV_HELP,
+                         "top", HTTP_ACCESS_ANY,
+                         true, netdev_function_net_interfaces, NULL);
+
         usec_t step = localhost->rrd_update_every * USEC_PER_SEC;
         heartbeat_t hb;
         heartbeat_init(&hb);
->>>>>>> dc7ca864
 
         while (service_running(SERVICE_COLLECTORS)) {
             worker_is_idle();
