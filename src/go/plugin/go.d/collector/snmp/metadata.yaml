--- conflicted
+++ resolved
@@ -208,14 +208,11 @@
               default_value: 60
               required: false
 
-<<<<<<< HEAD
-=======
             - name: ping_only
               group: Ping
               description: Collect only ICMP round-trip metrics and skip periodic SNMP polling. A minimal SNMP sysInfo probe still runs at setup for naming/labels/metadata.
               default_value: false
               required: false
->>>>>>> e8d12d47
             - name: ping.enabled
               group: Ping
               description: Enable ICMP round-trip measurements (runs alongside SNMP). When disabled, no ping metrics are collected.
