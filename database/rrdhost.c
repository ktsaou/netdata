// SPDX-License-Identifier: GPL-3.0-or-later

#define NETDATA_RRD_INTERNALS
#include "rrd.h"

int storage_tiers = 1;
int storage_tiers_grouping_iterations[RRD_STORAGE_TIERS] = { 1, 60, 60, 60, 60 };

#if RRD_STORAGE_TIERS != 5
#error RRD_STORAGE_TIERS is not 5 - you need to update the grouping iterations per tier
#endif

int get_tier_grouping(int tier) {
    if(unlikely(tier >= storage_tiers)) tier = storage_tiers - 1;
    if(unlikely(tier < 0)) tier = 0;

    int grouping = 1;
    // first tier is always 1 iteration of whatever update every the chart has
    for(int i = 1; i <= tier ;i++)
        grouping *= storage_tiers_grouping_iterations[i];

    return grouping;
}

RRDHOST *localhost = NULL;
size_t rrd_hosts_available = 0;
netdata_rwlock_t rrd_rwlock = NETDATA_RWLOCK_INITIALIZER;

time_t rrdset_free_obsolete_time = 3600;
time_t rrdhost_free_orphan_time = 3600;

bool is_storage_engine_shared(STORAGE_INSTANCE *engine) {
#ifdef ENABLE_DBENGINE
    for(int tier = 0; tier < storage_tiers ;tier++) {
        if (engine == (STORAGE_INSTANCE *)multidb_ctx[tier])
            return true;
    }
#endif

    return false;
}


// ----------------------------------------------------------------------------
// RRDHOST index

int rrdhost_compare(void* a, void* b) {
    if(((RRDHOST *)a)->hash_machine_guid < ((RRDHOST *)b)->hash_machine_guid) return -1;
    else if(((RRDHOST *)a)->hash_machine_guid > ((RRDHOST *)b)->hash_machine_guid) return 1;
    else return strcmp(((RRDHOST *)a)->machine_guid, ((RRDHOST *)b)->machine_guid);
}

avl_tree_lock rrdhost_root_index = {
        .avl_tree = { NULL, rrdhost_compare },
        .rwlock = AVL_LOCK_INITIALIZER
};

RRDHOST *rrdhost_find_by_guid(const char *guid, uint32_t hash) {
    debug(D_RRDHOST, "Searching in index for host with guid '%s'", guid);

    RRDHOST tmp;
    strncpyz(tmp.machine_guid, guid, GUID_LEN);
    tmp.hash_machine_guid = (hash)?hash:simple_hash(tmp.machine_guid);

    return (RRDHOST *)avl_search_lock(&(rrdhost_root_index), (avl_t *) &tmp);
}

RRDHOST *rrdhost_find_by_hostname(const char *hostname, uint32_t hash) {
    if(unlikely(!strcmp(hostname, "localhost")))
        return localhost;

    if(unlikely(!hash)) hash = simple_hash(hostname);

    rrd_rdlock();
    RRDHOST *host;
    rrdhost_foreach_read(host) {
        if(unlikely((hash == host->hash_hostname && !strcmp(hostname, host->hostname)))) {
            rrd_unlock();
            return host;
        }
    }
    rrd_unlock();

    return NULL;
}

#define rrdhost_index_add(rrdhost) (RRDHOST *)avl_insert_lock(&(rrdhost_root_index), (avl_t *)(rrdhost))
#define rrdhost_index_del(rrdhost) (RRDHOST *)avl_remove_lock(&(rrdhost_root_index), (avl_t *)(rrdhost))


// ----------------------------------------------------------------------------
// RRDHOST - internal helpers

static inline void rrdhost_init_tags(RRDHOST *host, const char *tags) {
    if(host->tags && tags && !strcmp(host->tags, tags))
        return;

    void *old = (void *)host->tags;
    host->tags = (tags && *tags)?strdupz(tags):NULL;
    freez(old);
}

static inline void rrdhost_init_hostname(RRDHOST *host, const char *hostname) {
    if(host->hostname && hostname && !strcmp(host->hostname, hostname))
        return;

    void *old = host->hostname;
    host->hostname = strdupz(hostname?hostname:"localhost");
    host->hash_hostname = simple_hash(host->hostname);
    freez(old);
}

static inline void rrdhost_init_os(RRDHOST *host, const char *os) {
    if(host->os && os && !strcmp(host->os, os))
        return;

    void *old = (void *)host->os;
    host->os = strdupz(os?os:"unknown");
    freez(old);
}

static inline void rrdhost_init_timezone(RRDHOST *host, const char *timezone, const char *abbrev_timezone, int32_t utc_offset) {
    if (host->timezone && timezone && !strcmp(host->timezone, timezone) && host->abbrev_timezone && abbrev_timezone &&
        !strcmp(host->abbrev_timezone, abbrev_timezone) && host->utc_offset == utc_offset)
        return;

    void *old = (void *)host->timezone;
    host->timezone = strdupz((timezone && *timezone)?timezone:"unknown");
    freez(old);

    old = (void *)host->abbrev_timezone;
    host->abbrev_timezone = strdupz((abbrev_timezone && *abbrev_timezone) ? abbrev_timezone : "UTC");
    freez(old);

    host->utc_offset = utc_offset;
}

static inline void rrdhost_init_machine_guid(RRDHOST *host, const char *machine_guid) {
    strncpy(host->machine_guid, machine_guid, GUID_LEN);
    host->machine_guid[GUID_LEN] = '\0';
    host->hash_machine_guid = simple_hash(host->machine_guid);
}

void set_host_properties(RRDHOST *host, int update_every, RRD_MEMORY_MODE memory_mode, const char *hostname,
                         const char *registry_hostname, const char *guid, const char *os, const char *tags,
                         const char *tzone, const char *abbrev_tzone, int32_t utc_offset, const char *program_name,
                         const char *program_version)
{

    host->rrd_update_every = update_every;
    host->rrd_memory_mode = memory_mode;

    rrdhost_init_hostname(host, hostname);

    rrdhost_init_machine_guid(host, guid);

    rrdhost_init_os(host, os);
    rrdhost_init_timezone(host, tzone, abbrev_tzone, utc_offset);
    rrdhost_init_tags(host, tags);

    host->program_name = strdupz((program_name && *program_name) ? program_name : "unknown");
    host->program_version = strdupz((program_version && *program_version) ? program_version : "unknown");

    host->registry_hostname = strdupz((registry_hostname && *registry_hostname) ? registry_hostname : host->hostname);
}

// ----------------------------------------------------------------------------
// RRDHOST - add a host

RRDHOST *rrdhost_create(const char *hostname,
                        const char *registry_hostname,
                        const char *guid,
                        const char *os,
                        const char *timezone,
                        const char *abbrev_timezone,
                        int32_t utc_offset,
                        const char *tags,
                        const char *program_name,
                        const char *program_version,
                        int update_every,
                        long entries,
                        RRD_MEMORY_MODE memory_mode,
                        unsigned int health_enabled,
                        unsigned int rrdpush_enabled,
                        char *rrdpush_destination,
                        char *rrdpush_api_key,
                        char *rrdpush_send_charts_matching,
                        struct rrdhost_system_info *system_info,
                        int is_localhost
) {
    debug(D_RRDHOST, "Host '%s': adding with guid '%s'", hostname, guid);

#ifdef ENABLE_DBENGINE
    int is_legacy = (memory_mode == RRD_MEMORY_MODE_DBENGINE) && is_legacy_child(guid);
#else
    int is_legacy = 1;
#endif
    rrd_check_wrlock();

    int is_in_multihost = (memory_mode == RRD_MEMORY_MODE_DBENGINE && !is_legacy);
    RRDHOST *host = callocz(1, sizeof(RRDHOST));

    set_host_properties(host, (update_every > 0)?update_every:1, memory_mode, hostname, registry_hostname, guid, os,
                        tags, timezone, abbrev_timezone, utc_offset, program_name, program_version);

    host->rrd_history_entries = align_entries_to_pagesize(memory_mode, entries);
    host->health_enabled      = ((memory_mode == RRD_MEMORY_MODE_NONE)) ? 0 : health_enabled;

    host->sender = mallocz(sizeof(*host->sender));
    sender_init(host->sender, host);
    netdata_mutex_init(&host->receiver_lock);

    host->rrdpush_send_enabled     = (rrdpush_enabled && rrdpush_destination && *rrdpush_destination && rrdpush_api_key && *rrdpush_api_key) ? 1 : 0;
    host->rrdpush_send_destination = (host->rrdpush_send_enabled)?strdupz(rrdpush_destination):NULL;
    if (host->rrdpush_send_destination)
        host->destinations = destinations_init(host->rrdpush_send_destination);
    host->rrdpush_send_api_key     = (host->rrdpush_send_enabled)?strdupz(rrdpush_api_key):NULL;
    host->rrdpush_send_charts_matching = simple_pattern_create(rrdpush_send_charts_matching, NULL, SIMPLE_PATTERN_EXACT);

    host->rrdpush_sender_pipe[0] = -1;
    host->rrdpush_sender_pipe[1] = -1;
    host->rrdpush_sender_socket  = -1;

    //host->stream_version = STREAMING_PROTOCOL_CURRENT_VERSION;        Unused?
#ifdef ENABLE_HTTPS
    host->ssl.conn = NULL;
    host->ssl.flags = NETDATA_SSL_START;
    host->stream_ssl.conn = NULL;
    host->stream_ssl.flags = NETDATA_SSL_START;
#endif

    netdata_rwlock_init(&host->rrdhost_rwlock);
    host->host_labels = rrdlabels_create();

    netdata_mutex_init(&host->aclk_state_lock);

    host->system_info = system_info;

    avl_init_lock(&(host->rrdset_root_index),      rrdset_compare);
    avl_init_lock(&(host->rrdset_root_index_name), rrdset_compare_name);
    avl_init_lock(&(host->rrdfamily_root_index),   rrdfamily_compare);
    avl_init_lock(&(host->rrdvar_root_index),   rrdvar_compare);

    if(config_get_boolean(CONFIG_SECTION_DB, "delete obsolete charts files", 1))
        rrdhost_flag_set(host, RRDHOST_FLAG_DELETE_OBSOLETE_CHARTS);

    if(config_get_boolean(CONFIG_SECTION_DB, "delete orphan hosts files", 1) && !is_localhost)
        rrdhost_flag_set(host, RRDHOST_FLAG_DELETE_ORPHAN_HOST);

    host->health_default_warn_repeat_every = config_get_duration(CONFIG_SECTION_HEALTH, "default repeat warning", "never");
    host->health_default_crit_repeat_every = config_get_duration(CONFIG_SECTION_HEALTH, "default repeat critical", "never");
    avl_init_lock(&(host->alarms_idx_health_log), alarm_compare_id);
    avl_init_lock(&(host->alarms_idx_name), alarm_compare_name);

    // ------------------------------------------------------------------------
    // initialize health variables

    host->health_log.next_log_id = 1;
    host->health_log.next_alarm_id = 1;
    host->health_log.max = 1000;
    host->health_log.next_log_id = (uint32_t)now_realtime_sec();
    host->health_log.next_alarm_id = 0;

    long n = config_get_number(CONFIG_SECTION_HEALTH, "in memory max health log entries", host->health_log.max);
    if(n < 10) {
        error("Host '%s': health configuration has invalid max log entries %ld. Using default %u", host->hostname, n, host->health_log.max);
        config_set_number(CONFIG_SECTION_HEALTH, "in memory max health log entries", (long)host->health_log.max);
    }
    else
        host->health_log.max = (unsigned int)n;

    netdata_rwlock_init(&host->health_log.alarm_log_rwlock);

    char filename[FILENAME_MAX + 1];

    if(is_localhost) {

        host->cache_dir  = strdupz(netdata_configured_cache_dir);
        host->varlib_dir = strdupz(netdata_configured_varlib_dir);

    }
    else {
        // this is not localhost - append our GUID to localhost path
        if (is_in_multihost) { // don't append to cache dir in multihost
            host->cache_dir  = strdupz(netdata_configured_cache_dir);
        } else {
            snprintfz(filename, FILENAME_MAX, "%s/%s", netdata_configured_cache_dir, host->machine_guid);
            host->cache_dir = strdupz(filename);
        }

        if((host->rrd_memory_mode == RRD_MEMORY_MODE_MAP || host->rrd_memory_mode == RRD_MEMORY_MODE_SAVE || (
           host->rrd_memory_mode == RRD_MEMORY_MODE_DBENGINE && is_legacy))) {
            int r = mkdir(host->cache_dir, 0775);
            if(r != 0 && errno != EEXIST)
                error("Host '%s': cannot create directory '%s'", host->hostname, host->cache_dir);
        }

        snprintfz(filename, FILENAME_MAX, "%s/%s", netdata_configured_varlib_dir, host->machine_guid);
        host->varlib_dir = strdupz(filename);

        if(host->health_enabled) {
            int r = mkdir(host->varlib_dir, 0775);
            if(r != 0 && errno != EEXIST)
                error("Host '%s': cannot create directory '%s'", host->hostname, host->varlib_dir);
       }

    }

    if(host->health_enabled) {
        snprintfz(filename, FILENAME_MAX, "%s/health", host->varlib_dir);
        int r = mkdir(filename, 0775);
        if(r != 0 && errno != EEXIST)
            error("Host '%s': cannot create directory '%s'", host->hostname, filename);
    }

    snprintfz(filename, FILENAME_MAX, "%s/health/health-log.db", host->varlib_dir);
    host->health_log_filename = strdupz(filename);

    snprintfz(filename, FILENAME_MAX, "%s/alarm-notify.sh", netdata_configured_primary_plugins_dir);
    host->health_default_exec = strdupz(config_get(CONFIG_SECTION_HEALTH, "script to execute on alarm", filename));
    host->health_default_recipient = strdupz("root");


    // ------------------------------------------------------------------------
    // load health configuration

    if(host->health_enabled) {
        rrdhost_wrlock(host);
        health_readdir(host, health_user_config_dir(), health_stock_config_dir(), NULL);
        rrdhost_unlock(host);
    }

    RRDHOST *t = rrdhost_index_add(host);

    if(t != host) {
        error("Host '%s': cannot add host with machine guid '%s' to index. It already exists as host '%s' with machine guid '%s'.", host->hostname, host->machine_guid, t->hostname, t->machine_guid);
        rrdhost_free(host);
        return NULL;
    }

    if (likely(!uuid_parse(host->machine_guid, host->host_uuid))) {
        int rc = sql_store_host(&host->host_uuid, hostname, registry_hostname, update_every, os, timezone, tags,
                                host->system_info ? host->system_info->hops : 0);
        if (unlikely(rc))
            error_report("Failed to store machine GUID to the database");
        sql_load_node_id(host);
        if (host->health_enabled) {
            if (!file_is_migrated(host->health_log_filename)) {
                int rc = sql_create_health_log_table(host);
                if (unlikely(rc)) {
                    error_report("Failed to create health log table in the database");
                    health_alarm_log_load(host);
                    health_alarm_log_open(host);
                }
                else {
                    health_alarm_log_load(host);
                    add_migrated_file(host->health_log_filename, 0);
                }
            } else {
                sql_create_health_log_table(host);
                sql_health_alarm_log_load(host);
            }
        }
    }
    else
        error_report("Host machine GUID %s is not valid", host->machine_guid);

    if (host->rrd_memory_mode == RRD_MEMORY_MODE_DBENGINE) {
#ifdef ENABLE_DBENGINE
        char dbenginepath[FILENAME_MAX + 1];
        int ret;

        snprintfz(dbenginepath, FILENAME_MAX, "%s/dbengine", host->cache_dir);
        ret = mkdir(dbenginepath, 0775);
        if (ret != 0 && errno != EEXIST)
            error("Host '%s': cannot create directory '%s'", host->hostname, dbenginepath);
        else ret = 0; // succeed
        if (is_legacy) {
            // initialize legacy dbengine instance as needed

            ret = rrdeng_init(
                host,
                (struct rrdengine_instance **)&host->storage_instance[0],
                dbenginepath,
                default_rrdeng_page_cache_mb,
                default_rrdeng_disk_quota_mb,
                0); // may fail here for legacy dbengine initialization

            if(ret == 0) {
                // assign the rest of the shared storage instances to it
                // to allow them collect its metrics too
                for(int tier = 1; tier < storage_tiers ; tier++)
                    host->storage_instance[tier] = (STORAGE_INSTANCE *)multidb_ctx[tier];
            }
        }
        else {
            for(int tier = 0; tier < storage_tiers ; tier++)
                host->storage_instance[tier] = (STORAGE_INSTANCE *)multidb_ctx[tier];
        }
        if (ret) { // check legacy or multihost initialization success
            error(
                "Host '%s': cannot initialize host with machine guid '%s'. Failed to initialize DB engine at '%s'.",
                host->hostname, host->machine_guid, host->cache_dir);
            rrdhost_free(host);
            host = NULL;
            //rrd_hosts_available++; //TODO: maybe we want this?

            return host;
        }

#else
        fatal("RRD_MEMORY_MODE_DBENGINE is not supported in this platform.");
#endif
    }
    else {
#ifdef ENABLE_DBENGINE
        // the first tier is reserved for the non-dbengine modes
        for(int tier = 1; tier < storage_tiers ; tier++)
            host->storage_instance[tier] = (STORAGE_INSTANCE *)multidb_ctx[tier];
#endif
    }

    // ------------------------------------------------------------------------
    // link it and add it to the index

    if(is_localhost) {
        host->next = localhost;
        localhost = host;
    }
    else {
        if(localhost) {
            host->next = localhost->next;
            localhost->next = host;
        }
        else localhost = host;
    }

    // ------------------------------------------------------------------------
    // init new ML host and update system_info to let upstreams know
    // about ML functionality
    //

    if (is_localhost && host->system_info) {
        host->system_info->ml_capable = ml_capable();
        host->system_info->ml_enabled = ml_enabled(host);
        host->system_info->mc_version = enable_metric_correlations ? metric_correlations_version : 0;
    }

    ml_new_host(host);

    info("Host '%s' (at registry as '%s') with guid '%s' initialized"
                 ", os '%s'"
                 ", timezone '%s'"
                 ", tags '%s'"
                 ", program_name '%s'"
                 ", program_version '%s'"
                 ", update every %d"
                 ", memory mode %s"
                 ", history entries %ld"
                 ", streaming %s"
                 " (to '%s' with api key '%s')"
                 ", health %s"
                 ", cache_dir '%s'"
                 ", varlib_dir '%s'"
                 ", health_log '%s'"
                 ", alarms default handler '%s'"
                 ", alarms default recipient '%s'"
         , host->hostname
         , host->registry_hostname
         , host->machine_guid
         , host->os
         , host->timezone
         , (host->tags)?host->tags:""
         , host->program_name
         , host->program_version
         , host->rrd_update_every
         , rrd_memory_mode_name(host->rrd_memory_mode)
         , host->rrd_history_entries
         , host->rrdpush_send_enabled?"enabled":"disabled"
         , host->rrdpush_send_destination?host->rrdpush_send_destination:""
         , host->rrdpush_send_api_key?host->rrdpush_send_api_key:""
         , host->health_enabled?"enabled":"disabled"
         , host->cache_dir
         , host->varlib_dir
         , host->health_log_filename
         , host->health_default_exec
         , host->health_default_recipient
    );

    rrd_hosts_available++;

    return host;
}

void rrdhost_update(RRDHOST *host
                    , const char *hostname
                    , const char *registry_hostname
                    , const char *guid
                    , const char *os
                    , const char *timezone
                    , const char *abbrev_timezone
                    , int32_t utc_offset
                    , const char *tags
                    , const char *program_name
                    , const char *program_version
                    , int update_every
                    , long history
                    , RRD_MEMORY_MODE mode
                    , unsigned int health_enabled
                    , unsigned int rrdpush_enabled
                    , char *rrdpush_destination
                    , char *rrdpush_api_key
                    , char *rrdpush_send_charts_matching
                    , struct rrdhost_system_info *system_info
)
{
    UNUSED(guid);
    UNUSED(rrdpush_enabled);
    UNUSED(rrdpush_destination);
    UNUSED(rrdpush_api_key);
    UNUSED(rrdpush_send_charts_matching);

    host->health_enabled = (mode == RRD_MEMORY_MODE_NONE) ? 0 : health_enabled;
    //host->stream_version = STREAMING_PROTOCOL_CURRENT_VERSION;        Unused?

    rrdhost_system_info_free(host->system_info);
    host->system_info = system_info;

    rrdhost_init_os(host, os);
    rrdhost_init_timezone(host, timezone, abbrev_timezone, utc_offset);

    freez(host->registry_hostname);
    host->registry_hostname = strdupz((registry_hostname && *registry_hostname)?registry_hostname:hostname);

    if(strcmp(host->hostname, hostname) != 0) {
        info("Host '%s' has been renamed to '%s'. If this is not intentional it may mean multiple hosts are using the same machine_guid.", host->hostname, hostname);
        char *t = host->hostname;
        host->hostname = strdupz(hostname);
        host->hash_hostname = simple_hash(host->hostname);
        freez(t);
    }

    if(strcmp(host->program_name, program_name) != 0) {
        info("Host '%s' switched program name from '%s' to '%s'", host->hostname, host->program_name, program_name);
        char *t = host->program_name;
        host->program_name = strdupz(program_name);
        freez(t);
    }

    if(strcmp(host->program_version, program_version) != 0) {
        info("Host '%s' switched program version from '%s' to '%s'", host->hostname, host->program_version, program_version);
        char *t = host->program_version;
        host->program_version = strdupz(program_version);
        freez(t);
    }

    if(host->rrd_update_every != update_every)
        error("Host '%s' has an update frequency of %d seconds, but the wanted one is %d seconds. Restart netdata here to apply the new settings.", host->hostname, host->rrd_update_every, update_every);

    if(host->rrd_history_entries < history)
        error("Host '%s' has history of %ld entries, but the wanted one is %ld entries. Restart netdata here to apply the new settings.", host->hostname, host->rrd_history_entries, history);

    if(host->rrd_memory_mode != mode)
        error("Host '%s' has memory mode '%s', but the wanted one is '%s'. Restart netdata here to apply the new settings.", host->hostname, rrd_memory_mode_name(host->rrd_memory_mode), rrd_memory_mode_name(mode));

    // update host tags
    rrdhost_init_tags(host, tags);

    if (rrdhost_flag_check(host, RRDHOST_FLAG_ARCHIVED)) {
        rrdhost_flag_clear(host, RRDHOST_FLAG_ARCHIVED);
        if(host->health_enabled) {
            int r;
            char filename[FILENAME_MAX + 1];

            if (host != localhost) {
                r = mkdir(host->varlib_dir, 0775);
                if (r != 0 && errno != EEXIST)
                    error("Host '%s': cannot create directory '%s'", host->hostname, host->varlib_dir);
            }
            snprintfz(filename, FILENAME_MAX, "%s/health", host->varlib_dir);
            r = mkdir(filename, 0775);
            if(r != 0 && errno != EEXIST)
                error("Host '%s': cannot create directory '%s'", host->hostname, filename);

            rrdhost_wrlock(host);
            health_readdir(host, health_user_config_dir(), health_stock_config_dir(), NULL);
            rrdhost_unlock(host);

            if (!file_is_migrated(host->health_log_filename)) {
                int rc = sql_create_health_log_table(host);
                if (unlikely(rc)) {
                    error_report("Failed to create health log table in the database");

                    health_alarm_log_load(host);
                    health_alarm_log_open(host);
                } else {
                    health_alarm_log_load(host);
                    add_migrated_file(host->health_log_filename, 0);
                }
            } else {
                sql_create_health_log_table(host);
                sql_health_alarm_log_load(host);
            }
        }
        rrd_hosts_available++;
        info("Host %s is not in archived mode anymore", host->hostname);
    }

    return;
}

RRDHOST *rrdhost_find_or_create(
          const char *hostname
        , const char *registry_hostname
        , const char *guid
        , const char *os
        , const char *timezone
        , const char *abbrev_timezone
        , int32_t utc_offset
        , const char *tags
        , const char *program_name
        , const char *program_version
        , int update_every
        , long history
        , RRD_MEMORY_MODE mode
        , unsigned int health_enabled
        , unsigned int rrdpush_enabled
        , char *rrdpush_destination
        , char *rrdpush_api_key
        , char *rrdpush_send_charts_matching
        , struct rrdhost_system_info *system_info
) {
    debug(D_RRDHOST, "Searching for host '%s' with guid '%s'", hostname, guid);

    rrd_wrlock();
    RRDHOST *host = rrdhost_find_by_guid(guid, 0);
    if (unlikely(host && RRD_MEMORY_MODE_DBENGINE != mode && rrdhost_flag_check(host, RRDHOST_FLAG_ARCHIVED))) {
        /* If a legacy memory mode instantiates all dbengine state must be discarded to avoid inconsistencies */
        error("Archived host '%s' has memory mode '%s', but the wanted one is '%s'. Discarding archived state.",
              host->hostname, rrd_memory_mode_name(host->rrd_memory_mode), rrd_memory_mode_name(mode));
        rrdhost_free(host);
        host = NULL;
    }
    if(!host) {
        host = rrdhost_create(
                hostname
                , registry_hostname
                , guid
                , os
                , timezone
                , abbrev_timezone
                , utc_offset
                , tags
                , program_name
                , program_version
                , update_every
                , history
                , mode
                , health_enabled
                , rrdpush_enabled
                , rrdpush_destination
                , rrdpush_api_key
                , rrdpush_send_charts_matching
                , system_info
                , 0
        );
    }
    else {
        rrdhost_update(host
           , hostname
           , registry_hostname
           , guid
           , os
           , timezone
           , abbrev_timezone
           , utc_offset
           , tags
           , program_name
           , program_version
           , update_every
           , history
           , mode
           , health_enabled
           , rrdpush_enabled
           , rrdpush_destination
           , rrdpush_api_key
           , rrdpush_send_charts_matching
           , system_info);
    }
    if (host) {
        rrdhost_wrlock(host);
        rrdhost_flag_clear(host, RRDHOST_FLAG_ORPHAN);
        host->senders_disconnected_time = 0;
        rrdhost_unlock(host);
    }

    rrd_unlock();

    return host;
}
inline int rrdhost_should_be_removed(RRDHOST *host, RRDHOST *protected_host, time_t now) {
    if(host != protected_host
       && host != localhost
       && rrdhost_flag_check(host, RRDHOST_FLAG_ORPHAN)
       && !host->receiver
       && host->senders_disconnected_time
       && host->senders_disconnected_time + rrdhost_free_orphan_time < now)
        return 1;

    return 0;
}

void rrdhost_cleanup_orphan_hosts_nolock(RRDHOST *protected_host) {
    time_t now = now_realtime_sec();

    RRDHOST *host;

restart_after_removal:
    rrdhost_foreach_write(host) {
        if(rrdhost_should_be_removed(host, protected_host, now)) {
            info("Host '%s' with machine guid '%s' is obsolete - cleaning up.", host->hostname, host->machine_guid);

            if (rrdhost_flag_check(host, RRDHOST_FLAG_DELETE_ORPHAN_HOST)
#ifdef ENABLE_DBENGINE
                /* don't delete multi-host DB host files */
                && !(host->rrd_memory_mode == RRD_MEMORY_MODE_DBENGINE && is_storage_engine_shared(host->storage_instance[0]))
#endif
            )
                rrdhost_delete_charts(host);
            else
                rrdhost_save_charts(host);

            rrdhost_free(host);
            goto restart_after_removal;
        }
    }
}

// ----------------------------------------------------------------------------
// RRDHOST global / startup initialization

int rrd_init(char *hostname, struct rrdhost_system_info *system_info) {
    rrdset_free_obsolete_time = config_get_number(CONFIG_SECTION_DB, "cleanup obsolete charts after secs", rrdset_free_obsolete_time);
    // Current chart locking and invalidation scheme doesn't prevent Netdata from segmentation faults if a short
    // cleanup delay is set. Extensive stress tests showed that 10 seconds is quite a safe delay. Look at
    // https://github.com/netdata/netdata/pull/11222#issuecomment-868367920 for more information.
    if (rrdset_free_obsolete_time < 10) {
        rrdset_free_obsolete_time = 10;
        info("The \"cleanup obsolete charts after seconds\" option was set to 10 seconds.");
        config_set_number(CONFIG_SECTION_DB, "cleanup obsolete charts after secs", rrdset_free_obsolete_time);
    }

    gap_when_lost_iterations_above = (int)config_get_number(CONFIG_SECTION_DB, "gap when lost iterations above", gap_when_lost_iterations_above);
    if (gap_when_lost_iterations_above < 1) {
        gap_when_lost_iterations_above = 1;
        config_set_number(CONFIG_SECTION_DB, "gap when lost iterations above", gap_when_lost_iterations_above);
    }

    if (unlikely(sql_init_database(DB_CHECK_NONE, system_info ? 0 : 1))) {
        if (default_rrd_memory_mode == RRD_MEMORY_MODE_DBENGINE)
            fatal("Failed to initialize SQLite");
        info("Skipping SQLITE metadata initialization since memory mode is not db engine");
    }

    health_init();

    rrdpush_init();

    debug(D_RRDHOST, "Initializing localhost with hostname '%s'", hostname);
    rrd_wrlock();
    localhost = rrdhost_create(
            hostname
            , registry_get_this_machine_hostname()
            , registry_get_this_machine_guid()
            , os_type
            , netdata_configured_timezone
            , netdata_configured_abbrev_timezone
            , netdata_configured_utc_offset
            , ""
            , program_name
            , program_version
            , default_rrd_update_every
            , default_rrd_history_entries
            , default_rrd_memory_mode
            , default_health_enabled
            , default_rrdpush_enabled
            , default_rrdpush_destination
            , default_rrdpush_api_key
            , default_rrdpush_send_charts_matching
            , system_info
            , 1
    );
    if (unlikely(!localhost)) {
        rrd_unlock();
        return 1;
    }

#ifdef ENABLE_DBENGINE
    storage_tiers = config_get_number(CONFIG_SECTION_DB, "storage tiers", storage_tiers);
    if(storage_tiers < 1) {
        error("At least 1 storage tier is required. Assuming 1.");
        storage_tiers = 1;
        config_set_number(CONFIG_SECTION_DB, "storage tiers", storage_tiers);
    }
    if(storage_tiers > RRD_STORAGE_TIERS) {
        error("Up to %d storage tier are supported. Assuming %d.", RRD_STORAGE_TIERS, RRD_STORAGE_TIERS);
        storage_tiers = RRD_STORAGE_TIERS;
        config_set_number(CONFIG_SECTION_DB, "storage tiers", storage_tiers);
    }

    int created_tiers = 0;
    char dbenginepath[FILENAME_MAX + 1];
    char dbengineconfig[200 + 1];
    for(int tier = 0; tier < storage_tiers ;tier++) {
        if(tier == 0)
            snprintfz(dbenginepath, FILENAME_MAX, "%s/dbengine", localhost->cache_dir);
        else
            snprintfz(dbenginepath, FILENAME_MAX, "%s/dbengine-tier%d", localhost->cache_dir, tier);

        int ret = mkdir(dbenginepath, 0775);
        if (ret != 0 && errno != EEXIST) {
            error("DBENGINE on '%s': cannot create directory '%s'", localhost->hostname, dbenginepath);
            break;
        }

        int page_cache_mb = default_rrdeng_page_cache_mb;
        int disk_space_mb = default_multidb_disk_quota_mb;
        int grouping_iterations = storage_tiers_grouping_iterations[tier];

        if(tier > 0) {
            snprintfz(dbengineconfig, 200, "dbengine tier %d page cache size MB", tier);
            page_cache_mb = config_get_number(CONFIG_SECTION_DB, dbengineconfig, page_cache_mb);

            snprintfz(dbengineconfig, 200, "dbengine tier %d multihost disk space MB", tier);
            disk_space_mb = config_get_number(CONFIG_SECTION_DB, dbengineconfig, disk_space_mb);

            snprintfz(dbengineconfig, 200, "dbengine tier %d update every iterations", tier);
            grouping_iterations = config_get_number(CONFIG_SECTION_DB, dbengineconfig, grouping_iterations);
            if(grouping_iterations < 2) {
                grouping_iterations = 2;
                config_set_number(CONFIG_SECTION_DB, dbengineconfig, grouping_iterations);
                error("DBENGINE on '%s': 'dbegnine tier %d update every iterations' cannot be less than 2. Assuming 2.", localhost->hostname, tier);
            }
            if(grouping_iterations > 255) {
                grouping_iterations = 255;
                config_set_number(CONFIG_SECTION_DB, dbengineconfig, grouping_iterations);
                error("DBENGINE on '%s': 'dbegnine tier %d update every iterations' cannot be more than the previous tier. Assuming 255.", localhost->hostname, tier);
            }
        }

        storage_tiers_grouping_iterations[tier] = grouping_iterations;

        if(tier > 0 && get_tier_grouping(tier) > 65535) {
            storage_tiers_grouping_iterations[tier] = 1;
            error("DBENGINE on '%s': dbengine tier %d gives aggregation of more than 65535 points of tier 0. Disabling tiers above %d", localhost->hostname, tier, tier);
            break;
        }
        
        internal_error(true, "DBENGINE tier %d grouping iterations is set to %d", tier, storage_tiers_grouping_iterations[tier]);
        ret = rrdeng_init(NULL, NULL, dbenginepath, page_cache_mb, disk_space_mb, tier);
        if(ret != 0) {
            error("DBENGINE on '%s': Failed to initialize multi-host database tier %d on path '%s'",
                  localhost->hostname, tier, dbenginepath);
            break;
        }
        else
            created_tiers++;
    }

    if(created_tiers && created_tiers < storage_tiers) {
        error("DBENGINE on '%s': Managed to create %d tiers instead of %d. Continuing with %d available.",
              localhost->hostname, created_tiers, storage_tiers, created_tiers);
        storage_tiers = created_tiers;
    }
    else if(!created_tiers) {
        error("DBENGINE on '%s', with machine guid '%s', failed to initialize databases at '%s'.",
              localhost->hostname, localhost->machine_guid, localhost->cache_dir);
        rrdhost_free(localhost);
        localhost = NULL;
        rrd_unlock();
        fatal("DBENGINE: Failed to be initialized.");
    }
#else
    storage_tiers = config_get_number(CONFIG_SECTION_DB, "storage tiers", 1);
    if(storage_tiers != 1) {
        error("DBENGINE is not available on '%s', so only 1 database tier can be supported.", localhost->hostname);
        storage_tiers = 1;
        config_set_number(CONFIG_SECTION_DB, "storage tiers", storage_tiers);
    }
#endif
<<<<<<< HEAD

=======
    if (likely(system_info))
       migrate_localhost(&localhost->host_uuid);
>>>>>>> 05748b54
    sql_aclk_sync_init();
    rrd_unlock();

    web_client_api_v1_management_init();
    return localhost==NULL;
}

// ----------------------------------------------------------------------------
// RRDHOST - lock validations
// there are only used when NETDATA_INTERNAL_CHECKS is set

void __rrdhost_check_rdlock(RRDHOST *host, const char *file, const char *function, const unsigned long line) {
    debug(D_RRDHOST, "Checking read lock on host '%s'", host->hostname);

    int ret = netdata_rwlock_trywrlock(&host->rrdhost_rwlock);
    if(ret == 0)
        fatal("RRDHOST '%s' should be read-locked, but it is not, at function %s() at line %lu of file '%s'", host->hostname, function, line, file);
}

void __rrdhost_check_wrlock(RRDHOST *host, const char *file, const char *function, const unsigned long line) {
    debug(D_RRDHOST, "Checking write lock on host '%s'", host->hostname);

    int ret = netdata_rwlock_tryrdlock(&host->rrdhost_rwlock);
    if(ret == 0)
        fatal("RRDHOST '%s' should be write-locked, but it is not, at function %s() at line %lu of file '%s'", host->hostname, function, line, file);
}

void __rrd_check_rdlock(const char *file, const char *function, const unsigned long line) {
    debug(D_RRDHOST, "Checking read lock on all RRDs");

    int ret = netdata_rwlock_trywrlock(&rrd_rwlock);
    if(ret == 0)
        fatal("RRDs should be read-locked, but it are not, at function %s() at line %lu of file '%s'", function, line, file);
}

void __rrd_check_wrlock(const char *file, const char *function, const unsigned long line) {
    debug(D_RRDHOST, "Checking write lock on all RRDs");

    int ret = netdata_rwlock_tryrdlock(&rrd_rwlock);
    if(ret == 0)
        fatal("RRDs should be write-locked, but it are not, at function %s() at line %lu of file '%s'", function, line, file);
}

// ----------------------------------------------------------------------------
// RRDHOST - free

void rrdhost_system_info_free(struct rrdhost_system_info *system_info) {
    info("SYSTEM_INFO: free %p", system_info);

    if(likely(system_info)) {
        freez(system_info->cloud_provider_type);
        freez(system_info->cloud_instance_type);
        freez(system_info->cloud_instance_region);
        freez(system_info->host_os_name);
        freez(system_info->host_os_id);
        freez(system_info->host_os_id_like);
        freez(system_info->host_os_version);
        freez(system_info->host_os_version_id);
        freez(system_info->host_os_detection);
        freez(system_info->host_cores);
        freez(system_info->host_cpu_freq);
        freez(system_info->host_ram_total);
        freez(system_info->host_disk_space);
        freez(system_info->container_os_name);
        freez(system_info->container_os_id);
        freez(system_info->container_os_id_like);
        freez(system_info->container_os_version);
        freez(system_info->container_os_version_id);
        freez(system_info->container_os_detection);
        freez(system_info->kernel_name);
        freez(system_info->kernel_version);
        freez(system_info->architecture);
        freez(system_info->virtualization);
        freez(system_info->virt_detection);
        freez(system_info->container);
        freez(system_info->container_detection);
        freez(system_info->is_k8s_node);
        freez(system_info->install_type);
        freez(system_info->prebuilt_arch);
        freez(system_info->prebuilt_dist);
        freez(system_info);
    }
}

void destroy_receiver_state(struct receiver_state *rpt);
void rrdhost_free(RRDHOST *host) {
    if(!host) return;

    info("Freeing all memory for host '%s'...", host->hostname);

    rrd_check_wrlock();     // make sure the RRDs are write locked

    rrdhost_wrlock(host);
    ml_delete_host(host);
    rrdhost_unlock(host);

    // ------------------------------------------------------------------------
    // clean up streaming
    rrdpush_sender_thread_stop(host); // stop a possibly running thread
    cbuffer_free(host->sender->buffer);
    buffer_free(host->sender->build);
#ifdef ENABLE_COMPRESSION
    if (host->sender->compressor)
        host->sender->compressor->destroy(&host->sender->compressor);
#endif
    freez(host->sender);
    host->sender = NULL;
    if (netdata_exit) {
        netdata_mutex_lock(&host->receiver_lock);
        if (host->receiver) {
            if (!host->receiver->exited)
                netdata_thread_cancel(host->receiver->thread);
            netdata_mutex_unlock(&host->receiver_lock);
            struct receiver_state *rpt = host->receiver;
            while (host->receiver && !rpt->exited)
                sleep_usec(50 * USEC_PER_MS);
            // If the receiver detached from the host then its thread will destroy the state
            if (host->receiver == rpt)
                destroy_receiver_state(host->receiver);
        }
        else
            netdata_mutex_unlock(&host->receiver_lock);
    }



    rrdhost_wrlock(host);   // lock this RRDHOST
#ifdef ENABLE_ACLK
    struct aclk_database_worker_config *wc =  host->dbsync_worker;
    if (wc && !netdata_exit) {
        struct aclk_database_cmd cmd;
        memset(&cmd, 0, sizeof(cmd));
        cmd.opcode = ACLK_DATABASE_ORPHAN_HOST;
        struct aclk_completion compl ;
        init_aclk_completion(&compl );
        cmd.completion = &compl ;
        aclk_database_enq_cmd(wc, &cmd);
        wait_for_aclk_completion(&compl );
        destroy_aclk_completion(&compl );
    }
#endif
    // ------------------------------------------------------------------------
    // release its children resources

#ifdef ENABLE_DBENGINE
    for(int tier = 0; tier < storage_tiers ;tier++) {
        if(host->rrd_memory_mode == RRD_MEMORY_MODE_DBENGINE &&
            host->storage_instance[tier] &&
            !is_storage_engine_shared(host->storage_instance[tier]))
            rrdeng_prepare_exit((struct rrdengine_instance *)host->storage_instance[tier]);
    }
#endif

    while(host->rrdset_root)
        rrdset_free(host->rrdset_root);

    freez(host->exporting_flags);

    while(host->alarms)
        rrdcalc_unlink_and_free(host, host->alarms);

    RRDCALC *rc,*nc;
    for(rc = host->alarms_with_foreach; rc ; rc = nc) {
        nc = rc->next;
        rrdcalc_free(rc);
    }
    host->alarms_with_foreach = NULL;

    while(host->templates)
        rrdcalctemplate_unlink_and_free(host, host->templates);

    RRDCALCTEMPLATE *rt,*next;
    for(rt = host->alarms_template_with_foreach; rt ; rt = next) {
        next = rt->next;
        rrdcalctemplate_free(rt);
    }
    host->alarms_template_with_foreach = NULL;

    debug(D_RRD_CALLS, "RRDHOST: Cleaning up remaining host variables for host '%s'", host->hostname);
    rrdvar_free_remaining_variables(host, &host->rrdvar_root_index);

    health_alarm_log_free(host);

#ifdef ENABLE_DBENGINE
    for(int tier = 0; tier < storage_tiers ;tier++) {
        if(host->rrd_memory_mode == RRD_MEMORY_MODE_DBENGINE &&
            host->storage_instance[tier] &&
            !is_storage_engine_shared(host->storage_instance[tier]))
            rrdeng_exit((struct rrdengine_instance *)host->storage_instance[tier]);
    }
#endif

    // ------------------------------------------------------------------------
    // remove it from the indexes

    if(rrdhost_index_del(host) != host)
        error("RRDHOST '%s' removed from index, deleted the wrong entry.", host->hostname);


    // ------------------------------------------------------------------------
    // unlink it from the host

    if(host == localhost) {
        localhost = host->next;
    }
    else {
        // find the previous one
        RRDHOST *h;
        for(h = localhost; h && h->next != host ; h = h->next) ;

        // bypass it
        if(h) h->next = host->next;
        else error("Request to free RRDHOST '%s': cannot find it", host->hostname);
    }



    // ------------------------------------------------------------------------
    // free it

    pthread_mutex_destroy(&host->aclk_state_lock);
    freez(host->aclk_state.claimed_id);
    freez(host->aclk_state.prev_claimed_id);
    freez((void *)host->tags);
    rrdlabels_destroy(host->host_labels);
    freez((void *)host->os);
    freez((void *)host->timezone);
    freez((void *)host->abbrev_timezone);
    freez(host->program_version);
    freez(host->program_name);
    rrdhost_system_info_free(host->system_info);
    freez(host->cache_dir);
    freez(host->varlib_dir);
    freez(host->rrdpush_send_api_key);
    freez(host->rrdpush_send_destination);
    freez(host->health_default_exec);
    freez(host->health_default_recipient);
    freez(host->health_log_filename);
    freez(host->hostname);
    freez(host->registry_hostname);
    simple_pattern_free(host->rrdpush_send_charts_matching);
    rrdhost_unlock(host);
    netdata_rwlock_destroy(&host->health_log.alarm_log_rwlock);
    netdata_rwlock_destroy(&host->rrdhost_rwlock);
    freez(host->node_id);

    freez(host);
#ifdef ENABLE_ACLK
    if (wc)
        wc->is_orphan = 0;
#endif
    rrd_hosts_available--;
}

void rrdhost_free_all(void) {
    rrd_wrlock();
    /* Make sure child-hosts are released before the localhost. */
    while(localhost->next) rrdhost_free(localhost->next);
    rrdhost_free(localhost);
    rrd_unlock();
}

// ----------------------------------------------------------------------------
// RRDHOST - save host files

void rrdhost_save_charts(RRDHOST *host) {
    if(!host) return;

    info("Saving/Closing database of host '%s'...", host->hostname);

    RRDSET *st;

    // we get a write lock
    // to ensure only one thread is saving the database
    rrdhost_wrlock(host);

    rrdset_foreach_write(st, host) {
        rrdset_rdlock(st);
        rrdset_save(st);
        rrdset_unlock(st);
    }

    rrdhost_unlock(host);
}

static void rrdhost_load_auto_labels(void) {
    DICTIONARY *labels = localhost->host_labels;

    if (localhost->system_info->cloud_provider_type)
        rrdlabels_add(labels, "_cloud_provider_type", localhost->system_info->cloud_provider_type, RRDLABEL_SRC_AUTO);

    if (localhost->system_info->cloud_instance_type)
        rrdlabels_add(labels, "_cloud_instance_type", localhost->system_info->cloud_instance_type, RRDLABEL_SRC_AUTO);

    if (localhost->system_info->cloud_instance_region)
        rrdlabels_add(
            labels, "_cloud_instance_region", localhost->system_info->cloud_instance_region, RRDLABEL_SRC_AUTO);

    if (localhost->system_info->host_os_name)
        rrdlabels_add(labels, "_os_name", localhost->system_info->host_os_name, RRDLABEL_SRC_AUTO);

    if (localhost->system_info->host_os_version)
        rrdlabels_add(labels, "_os_version", localhost->system_info->host_os_version, RRDLABEL_SRC_AUTO);

    if (localhost->system_info->kernel_version)
        rrdlabels_add(labels, "_kernel_version", localhost->system_info->kernel_version, RRDLABEL_SRC_AUTO);

    if (localhost->system_info->host_cores)
        rrdlabels_add(labels, "_system_cores", localhost->system_info->host_cores, RRDLABEL_SRC_AUTO);

    if (localhost->system_info->host_cpu_freq)
        rrdlabels_add(labels, "_system_cpu_freq", localhost->system_info->host_cpu_freq, RRDLABEL_SRC_AUTO);

    if (localhost->system_info->host_ram_total)
        rrdlabels_add(labels, "_system_ram_total", localhost->system_info->host_ram_total, RRDLABEL_SRC_AUTO);

    if (localhost->system_info->host_disk_space)
        rrdlabels_add(labels, "_system_disk_space", localhost->system_info->host_disk_space, RRDLABEL_SRC_AUTO);

    if (localhost->system_info->architecture)
        rrdlabels_add(labels, "_architecture", localhost->system_info->architecture, RRDLABEL_SRC_AUTO);

    if (localhost->system_info->virtualization)
        rrdlabels_add(labels, "_virtualization", localhost->system_info->virtualization, RRDLABEL_SRC_AUTO);

    if (localhost->system_info->container)
        rrdlabels_add(labels, "_container", localhost->system_info->container, RRDLABEL_SRC_AUTO);

    if (localhost->system_info->container_detection)
        rrdlabels_add(labels, "_container_detection", localhost->system_info->container_detection, RRDLABEL_SRC_AUTO);

    if (localhost->system_info->virt_detection)
        rrdlabels_add(labels, "_virt_detection", localhost->system_info->virt_detection, RRDLABEL_SRC_AUTO);

    if (localhost->system_info->is_k8s_node)
        rrdlabels_add(labels, "_is_k8s_node", localhost->system_info->is_k8s_node, RRDLABEL_SRC_AUTO);

    if (localhost->system_info->install_type)
        rrdlabels_add(labels, "_install_type", localhost->system_info->install_type, RRDLABEL_SRC_AUTO);

    if (localhost->system_info->prebuilt_arch)
        rrdlabels_add(labels, "_prebuilt_arch", localhost->system_info->prebuilt_arch, RRDLABEL_SRC_AUTO);

    if (localhost->system_info->prebuilt_dist)
        rrdlabels_add(labels, "_prebuilt_dist", localhost->system_info->prebuilt_dist, RRDLABEL_SRC_AUTO);

    add_aclk_host_labels();

    rrdlabels_add(
        labels, "_is_parent", (localhost->next || configured_as_parent()) ? "true" : "false", RRDLABEL_SRC_AUTO);

    if (localhost->rrdpush_send_destination)
        rrdlabels_add(labels, "_streams_to", localhost->rrdpush_send_destination, RRDLABEL_SRC_AUTO);
}

static void rrdhost_load_config_labels(void) {
    int status = config_load(NULL, 1, CONFIG_SECTION_HOST_LABEL);
    if(!status) {
        char *filename = CONFIG_DIR "/" CONFIG_FILENAME;
        error("RRDLABEL: Cannot reload the configuration file '%s', using labels in memory", filename);
    }

    struct section *co = appconfig_get_section(&netdata_config, CONFIG_SECTION_HOST_LABEL);
    if(co) {
        config_section_wrlock(co);
        struct config_option *cv;
        for(cv = co->values; cv ; cv = cv->next) {
            rrdlabels_add(localhost->host_labels, cv->name, cv->value, RRDLABEL_SRC_CONFIG);
            cv->flags |= CONFIG_VALUE_USED;
        }
        config_section_unlock(co);
    }
}

static void rrdhost_load_kubernetes_labels(void) {
    char label_script[sizeof(char) * (strlen(netdata_configured_primary_plugins_dir) + strlen("get-kubernetes-labels.sh") + 2)];
    sprintf(label_script, "%s/%s", netdata_configured_primary_plugins_dir, "get-kubernetes-labels.sh");

    if (unlikely(access(label_script, R_OK) != 0)) {
        error("Kubernetes pod label fetching script %s not found.",label_script);
        return;
    }

    debug(D_RRDHOST, "Attempting to fetch external labels via %s", label_script);

    pid_t pid;
    FILE *fp = mypopen(label_script, &pid);
    if(!fp) return;

    char buffer[1000 + 1];
    while (fgets(buffer, 1000, fp) != NULL)
        rrdlabels_add_pair(localhost->host_labels, buffer, RRDLABEL_SRC_AUTO|RRDLABEL_SRC_K8S);

    // Non-zero exit code means that all the script output is error messages. We've shown already any message that didn't include a ':'
    // Here we'll inform with an ERROR that the script failed, show whatever (if anything) was added to the list of labels, free the memory and set the return to null
    int rc = mypclose(fp, pid);
    if(rc) error("%s exited abnormally. Failed to get kubernetes labels.", label_script);
}

void reload_host_labels(void) {
    if(!localhost->host_labels)
        localhost->host_labels = rrdlabels_create();

    rrdlabels_unmark_all(localhost->host_labels);

    // priority is important here
    rrdhost_load_config_labels();
    rrdhost_load_kubernetes_labels();
    rrdhost_load_auto_labels();

    rrdlabels_remove_all_unmarked(localhost->host_labels);

    health_label_log_save(localhost);

/*  TODO-GAPS - fix this so that it looks properly at the state and version of the sender
    if(localhost->rrdpush_send_enabled && localhost->rrdpush_sender_buffer){
        localhost->labels.labels_flag |= RRDHOST_FLAG_STREAM_LABELS_UPDATE;
        rrdpush_send_labels(localhost);
    }
*/
    health_reload();
}

// ----------------------------------------------------------------------------
// RRDHOST - delete host files

void rrdhost_delete_charts(RRDHOST *host) {
    if(!host) return;

    info("Deleting database of host '%s'...", host->hostname);

    RRDSET *st;

    // we get a write lock
    // to ensure only one thread is saving the database
    rrdhost_wrlock(host);

    rrdset_foreach_write(st, host) {
        rrdset_rdlock(st);
        rrdset_delete(st);
        rrdset_unlock(st);
    }

    recursively_delete_dir(host->cache_dir, "left over host");

    rrdhost_unlock(host);
}

// ----------------------------------------------------------------------------
// RRDHOST - cleanup host files

void rrdhost_cleanup_charts(RRDHOST *host) {
    if(!host) return;

    info("Cleaning up database of host '%s'...", host->hostname);

    RRDSET *st;
    uint32_t rrdhost_delete_obsolete_charts = rrdhost_flag_check(host, RRDHOST_FLAG_DELETE_OBSOLETE_CHARTS);

    // we get a write lock
    // to ensure only one thread is saving the database
    rrdhost_wrlock(host);

    rrdset_foreach_write(st, host) {
        rrdset_rdlock(st);

        if(rrdhost_delete_obsolete_charts && rrdset_flag_check(st, RRDSET_FLAG_OBSOLETE))
            rrdset_delete(st);
        else if(rrdhost_delete_obsolete_charts && rrdset_flag_check(st, RRDSET_FLAG_OBSOLETE_DIMENSIONS))
            rrdset_delete_obsolete_dimensions(st);
        else
            rrdset_save(st);

        rrdset_unlock(st);
    }

    rrdhost_unlock(host);
}


// ----------------------------------------------------------------------------
// RRDHOST - save all hosts to disk

void rrdhost_save_all(void) {
    info("Saving database [%zu hosts(s)]...", rrd_hosts_available);

    rrd_rdlock();

    RRDHOST *host;
    rrdhost_foreach_read(host)
        rrdhost_save_charts(host);

    rrd_unlock();
}

// ----------------------------------------------------------------------------
// RRDHOST - save or delete all hosts from disk

void rrdhost_cleanup_all(void) {
    info("Cleaning up database [%zu hosts(s)]...", rrd_hosts_available);

    rrd_rdlock();

    RRDHOST *host;
    rrdhost_foreach_read(host) {
        if (host != localhost && rrdhost_flag_check(host, RRDHOST_FLAG_DELETE_ORPHAN_HOST) && !host->receiver
#ifdef ENABLE_DBENGINE
            /* don't delete multi-host DB host files */
            && !(host->rrd_memory_mode == RRD_MEMORY_MODE_DBENGINE && is_storage_engine_shared(host->storage_instance[0]))
#endif
        )
            rrdhost_delete_charts(host);
        else
            rrdhost_cleanup_charts(host);
    }

    rrd_unlock();
}


// ----------------------------------------------------------------------------
// RRDHOST - save or delete all the host charts from disk

void rrdhost_cleanup_obsolete_charts(RRDHOST *host) {
    time_t now = now_realtime_sec();

    RRDSET *st;

    uint32_t rrdhost_delete_obsolete_charts = rrdhost_flag_check(host, RRDHOST_FLAG_DELETE_OBSOLETE_CHARTS);

restart_after_removal:
    rrdset_foreach_write(st, host) {
        if(unlikely(rrdset_flag_check(st, RRDSET_FLAG_OBSOLETE)
                    && st->last_accessed_time + rrdset_free_obsolete_time < now
                    && st->last_updated.tv_sec + rrdset_free_obsolete_time < now
                    && st->last_collected_time.tv_sec + rrdset_free_obsolete_time < now
        )) {
            st->rrdhost->obsolete_charts_count--;
#ifdef ENABLE_DBENGINE
            if(st->rrd_memory_mode == RRD_MEMORY_MODE_DBENGINE) {
                RRDDIM *rd, *last;

                rrdset_flag_set(st, RRDSET_FLAG_ARCHIVED);
                while (st->variables)  rrdsetvar_free(st->variables);
                while (st->alarms)     rrdsetcalc_unlink(st->alarms);
                rrdset_wrlock(st);
                for (rd = st->dimensions, last = NULL ; likely(rd) ; ) {
                    if (rrddim_flag_check(rd, RRDDIM_FLAG_ARCHIVED)) {
                        last = rd;
                        rd = rd->next;
                        continue;
                    }

                    if (rrddim_flag_check(rd, RRDDIM_FLAG_ACLK)) {
                        last = rd;
                        rd = rd->next;
                        continue;
                    }
                    rrddim_flag_set(rd, RRDDIM_FLAG_ARCHIVED);
                    while (rd->variables)
                        rrddimvar_free(rd->variables);

                    if (rrddim_flag_check(rd, RRDDIM_FLAG_OBSOLETE)) {
                        rrddim_flag_clear(rd, RRDDIM_FLAG_OBSOLETE);

                        /* only a collector can mark a chart as obsolete, so we must remove the reference */

                        size_t tiers_available = 0, tiers_said_yes = 0;
                        for(int tier = 0; tier < storage_tiers ;tier++) {
                            if(rd->tiers[tier]) {
                                tiers_available++;

                                if(rd->tiers[tier]->collect_ops.finalize(rd->tiers[tier]->db_collection_handle))
                                    tiers_said_yes++;

                                rd->tiers[tier]->db_collection_handle = NULL;
                            }
                        }

                        if (tiers_available == tiers_said_yes && tiers_said_yes) {
                            /* This metric has no data and no references */
                            delete_dimension_uuid(&rd->metric_uuid);
                            rrddim_free(st, rd);
                            if (unlikely(!last)) {
                                rd = st->dimensions;
                            }
                            else {
                                rd = last->next;
                            }
                            continue;
                        }
#ifdef ENABLE_ACLK
                        else
                            queue_dimension_to_aclk(rd, rd->last_collected_time.tv_sec);
#endif
                    }
                    last = rd;
                    rd = rd->next;
                }
                rrdset_unlock(st);

                debug(D_RRD_CALLS, "RRDSET: Cleaning up remaining chart variables for host '%s', chart '%s'", host->hostname, st->id);
                rrdvar_free_remaining_variables(host, &st->rrdvar_root_index);

                rrdset_flag_clear(st, RRDSET_FLAG_OBSOLETE);
                
                if (st->dimensions) {
                    /* If the chart still has dimensions don't delete it from the metadata log */
                    continue;
                }
            }
#endif
            rrdset_rdlock(st);

            if(rrdhost_delete_obsolete_charts)
                rrdset_delete(st);
            else
                rrdset_save(st);

            rrdset_unlock(st);

            rrdset_free(st);
            goto restart_after_removal;
        }
#ifdef ENABLE_ACLK
        else
            sql_check_chart_liveness(st);
#endif
    }
}

void rrdset_check_obsoletion(RRDHOST *host)
{
    RRDSET *st;
    time_t last_entry_t;
    rrdset_foreach_read(st, host) {
        last_entry_t = rrdset_last_entry_t(st);
        if (last_entry_t && last_entry_t < host->senders_connect_time) {
            rrdset_is_obsolete(st);
        }
    }
}

void rrd_cleanup_obsolete_charts()
{
    rrd_rdlock();

    RRDHOST *host;
    rrdhost_foreach_read(host)
    {
        if (host->obsolete_charts_count) {
            rrdhost_wrlock(host);
            rrdhost_cleanup_obsolete_charts(host);
            rrdhost_unlock(host);
        }

        if ( host != localhost &&
             host->trigger_chart_obsoletion_check &&
             ((host->senders_last_chart_command &&
             host->senders_last_chart_command + host->health_delay_up_to < now_realtime_sec())
              || (host->senders_connect_time + 300 < now_realtime_sec())) ) {
            rrdhost_rdlock(host);
            rrdset_check_obsoletion(host);
            rrdhost_unlock(host);
            host->trigger_chart_obsoletion_check = 0;
        }
    }

    rrd_unlock();
}

// ----------------------------------------------------------------------------
// RRDHOST - set system info from environment variables
// system_info fields must be heap allocated or NULL
int rrdhost_set_system_info_variable(struct rrdhost_system_info *system_info, char *name, char *value) {
    int res = 0;

    if (!strcmp(name, "NETDATA_PROTOCOL_VERSION"))
        return res;
    else if(!strcmp(name, "NETDATA_INSTANCE_CLOUD_TYPE")){
        freez(system_info->cloud_provider_type);
        system_info->cloud_provider_type = strdupz(value);
    }
    else if(!strcmp(name, "NETDATA_INSTANCE_CLOUD_INSTANCE_TYPE")){
        freez(system_info->cloud_instance_type);
        system_info->cloud_instance_type = strdupz(value);
    }
    else if(!strcmp(name, "NETDATA_INSTANCE_CLOUD_INSTANCE_REGION")){
        freez(system_info->cloud_instance_region);
        system_info->cloud_instance_region = strdupz(value);
    }
    else if(!strcmp(name, "NETDATA_CONTAINER_OS_NAME")){
        freez(system_info->container_os_name);
        system_info->container_os_name = strdupz(value);
    }
    else if(!strcmp(name, "NETDATA_CONTAINER_OS_ID")){
        freez(system_info->container_os_id);
        system_info->container_os_id = strdupz(value);
    }
    else if(!strcmp(name, "NETDATA_CONTAINER_OS_ID_LIKE")){
        freez(system_info->container_os_id_like);
        system_info->container_os_id_like = strdupz(value);
    }
    else if(!strcmp(name, "NETDATA_CONTAINER_OS_VERSION")){
        freez(system_info->container_os_version);
        system_info->container_os_version = strdupz(value);
    }
    else if(!strcmp(name, "NETDATA_CONTAINER_OS_VERSION_ID")){
        freez(system_info->container_os_version_id);
        system_info->container_os_version_id = strdupz(value);
    }
    else if(!strcmp(name, "NETDATA_CONTAINER_OS_DETECTION")){
        freez(system_info->container_os_detection);
        system_info->container_os_detection = strdupz(value);
    }
    else if(!strcmp(name, "NETDATA_HOST_OS_NAME")){
        freez(system_info->host_os_name);
        system_info->host_os_name = strdupz(value);
        json_fix_string(system_info->host_os_name);
    }
    else if(!strcmp(name, "NETDATA_HOST_OS_ID")){
        freez(system_info->host_os_id);
        system_info->host_os_id = strdupz(value);
    }
    else if(!strcmp(name, "NETDATA_HOST_OS_ID_LIKE")){
        freez(system_info->host_os_id_like);
        system_info->host_os_id_like = strdupz(value);
    }
    else if(!strcmp(name, "NETDATA_HOST_OS_VERSION")){
        freez(system_info->host_os_version);
        system_info->host_os_version = strdupz(value);
    }
    else if(!strcmp(name, "NETDATA_HOST_OS_VERSION_ID")){
        freez(system_info->host_os_version_id);
        system_info->host_os_version_id = strdupz(value);
    }
    else if(!strcmp(name, "NETDATA_HOST_OS_DETECTION")){
        freez(system_info->host_os_detection);
        system_info->host_os_detection = strdupz(value);
    }
    else if(!strcmp(name, "NETDATA_SYSTEM_KERNEL_NAME")){
        freez(system_info->kernel_name);
        system_info->kernel_name = strdupz(value);
    }
    else if(!strcmp(name, "NETDATA_SYSTEM_CPU_LOGICAL_CPU_COUNT")){
        freez(system_info->host_cores);
        system_info->host_cores = strdupz(value);
    }
    else if(!strcmp(name, "NETDATA_SYSTEM_CPU_FREQ")){
        freez(system_info->host_cpu_freq);
        system_info->host_cpu_freq = strdupz(value);
    }
    else if(!strcmp(name, "NETDATA_SYSTEM_TOTAL_RAM")){
        freez(system_info->host_ram_total);
        system_info->host_ram_total = strdupz(value);
    }
    else if(!strcmp(name, "NETDATA_SYSTEM_TOTAL_DISK_SIZE")){
        freez(system_info->host_disk_space);
        system_info->host_disk_space = strdupz(value);
    }
    else if(!strcmp(name, "NETDATA_SYSTEM_KERNEL_VERSION")){
        freez(system_info->kernel_version);
        system_info->kernel_version = strdupz(value);
    }
    else if(!strcmp(name, "NETDATA_SYSTEM_ARCHITECTURE")){
        freez(system_info->architecture);
        system_info->architecture = strdupz(value);
    }
    else if(!strcmp(name, "NETDATA_SYSTEM_VIRTUALIZATION")){
        freez(system_info->virtualization);
        system_info->virtualization = strdupz(value);
    }
    else if(!strcmp(name, "NETDATA_SYSTEM_VIRT_DETECTION")){
        freez(system_info->virt_detection);
        system_info->virt_detection = strdupz(value);
    }
    else if(!strcmp(name, "NETDATA_SYSTEM_CONTAINER")){
        freez(system_info->container);
        system_info->container = strdupz(value);
    }
    else if(!strcmp(name, "NETDATA_SYSTEM_CONTAINER_DETECTION")){
        freez(system_info->container_detection);
        system_info->container_detection = strdupz(value);
    }
    else if(!strcmp(name, "NETDATA_HOST_IS_K8S_NODE")){
        freez(system_info->is_k8s_node);
        system_info->is_k8s_node = strdupz(value);
    }
    else if (!strcmp(name, "NETDATA_SYSTEM_CPU_VENDOR"))
        return res;
    else if (!strcmp(name, "NETDATA_SYSTEM_CPU_MODEL"))
        return res;
    else if (!strcmp(name, "NETDATA_SYSTEM_CPU_DETECTION"))
        return res;
    else if (!strcmp(name, "NETDATA_SYSTEM_RAM_DETECTION"))
        return res;
    else if (!strcmp(name, "NETDATA_SYSTEM_DISK_DETECTION"))
        return res;
    else if (!strcmp(name, "NETDATA_CONTAINER_IS_OFFICIAL_IMAGE"))
        return res;
    else {
        res = 1;
    }

    return res;
}

/**
 * Alarm Compare ID
 *
 * Callback function used with the binary trees to compare the id of RRDCALC
 *
 * @param a a pointer to the RRDCAL item to insert,compare or update the binary tree
 * @param b the pointer to the binary tree.
 *
 * @return It returns 0 case the values are equal, 1 case a is bigger than b and -1 case a is smaller than b.
 */
int alarm_compare_id(void *a, void *b) {
    register uint32_t hash1 = ((RRDCALC *)a)->id;
    register uint32_t hash2 = ((RRDCALC *)b)->id;

    if(hash1 < hash2) return -1;
    else if(hash1 > hash2) return 1;

    return 0;
}

/**
 * Alarm Compare NAME
 *
 * Callback function used with the binary trees to compare the name of RRDCALC
 *
 * @param a a pointer to the RRDCAL item to insert,compare or update the binary tree
 * @param b the pointer to the binary tree.
 *
 * @return It returns 0 case the values are equal, 1 case a is bigger than b and -1 case a is smaller than b.
 */
int alarm_compare_name(void *a, void *b) {
    RRDCALC *in1 = (RRDCALC *)a;
    RRDCALC *in2 = (RRDCALC *)b;

    if(in1->hash < in2->hash) return -1;
    else if(in1->hash > in2->hash) return 1;

    return strcmp(in1->name,in2->name);
}

// Added for gap-filling, if this proves to be a bottleneck in large-scale systems then we will need to cache
// the last entry times as the metric updates, but let's see if it is a problem first.
time_t rrdhost_last_entry_t(RRDHOST *h) {
    rrdhost_rdlock(h);
    RRDSET *st;
    time_t result = 0;
    rrdset_foreach_read(st, h) {
        time_t st_last = rrdset_last_entry_t(st);
        if (st_last > result)
            result = st_last;
    }
    rrdhost_unlock(h);
    return result;
}<|MERGE_RESOLUTION|>--- conflicted
+++ resolved
@@ -888,12 +888,8 @@
         config_set_number(CONFIG_SECTION_DB, "storage tiers", storage_tiers);
     }
 #endif
-<<<<<<< HEAD
-
-=======
     if (likely(system_info))
        migrate_localhost(&localhost->host_uuid);
->>>>>>> 05748b54
     sql_aclk_sync_init();
     rrd_unlock();
 
