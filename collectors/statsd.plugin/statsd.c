// SPDX-License-Identifier: GPL-3.0-or-later

#include "daemon/common.h"

#define STATSD_CHART_PREFIX "statsd"

#define PLUGIN_STATSD_NAME "statsd.plugin"

#define STATSD_LISTEN_PORT 8125
#define STATSD_LISTEN_BACKLOG 4096

#define WORKER_JOB_TYPE_TCP_CONNECTED 0
#define WORKER_JOB_TYPE_TCP_DISCONNECTED 1
#define WORKER_JOB_TYPE_RCV_DATA 2
#define WORKER_JOB_TYPE_SND_DATA 3

#if WORKER_UTILIZATION_MAX_JOB_TYPES < 4
#error Please increase WORKER_UTILIZATION_MAX_JOB_TYPES to at least 4
#endif

// --------------------------------------------------------------------------------------

#define STATSD_DICTIONARY_OPTIONS (DICT_OPTION_DONT_OVERWRITE_VALUE | DICT_OPTION_ADD_IN_FRONT)
#define STATSD_DECIMAL_DETAIL 1000 // floating point values get multiplied by this, with the same divisor

// --------------------------------------------------------------------------------------------------------------------
// data specific to each metric type

typedef struct statsd_metric_gauge {
    NETDATA_DOUBLE value;
} STATSD_METRIC_GAUGE;

typedef struct statsd_metric_counter { // counter and meter
    collected_number value;
} STATSD_METRIC_COUNTER;

typedef struct statsd_histogram_extensions {
    // average is stored in metric->last
    collected_number last_min;
    collected_number last_max;
    collected_number last_percentile;
    collected_number last_median;
    collected_number last_stddev;
    collected_number last_sum;

    int zeroed;

    RRDDIM *rd_min;
    RRDDIM *rd_max;
    RRDDIM *rd_percentile;
    RRDDIM *rd_median;
    RRDDIM *rd_stddev;
    //RRDDIM *rd_sum;

    uint32_t size;
    uint32_t used;
    NETDATA_DOUBLE *values;   // dynamic array of values collected
} STATSD_METRIC_HISTOGRAM_EXTENSIONS;

typedef struct statsd_metric_histogram { // histogram and timer
    STATSD_METRIC_HISTOGRAM_EXTENSIONS *ext;
} STATSD_METRIC_HISTOGRAM;

typedef struct statsd_metric_set {
    DICTIONARY *dict;
} STATSD_METRIC_SET;

typedef struct statsd_metric_dictionary_item {
    uint32_t count;
    RRDDIM *rd;
} STATSD_METRIC_DICTIONARY_ITEM;

typedef struct statsd_metric_dictionary {
    DICTIONARY *dict;
} STATSD_METRIC_DICTIONARY;


// --------------------------------------------------------------------------------------------------------------------
// this is a metric - for all types of metrics

typedef enum __attribute__((packed)) statsd_metric_options {
    STATSD_METRIC_OPTION_NONE                         = 0x00000000, // no options set
    STATSD_METRIC_OPTION_SHOW_GAPS_WHEN_NOT_COLLECTED = 0x00000001, // do not update the chart dimension, when this metric is not collected
    STATSD_METRIC_OPTION_PRIVATE_CHART_ENABLED        = 0x00000002, // render a private chart for this metric
    STATSD_METRIC_OPTION_PRIVATE_CHART_CHECKED        = 0x00000004, // the metric has been checked if it should get private chart or not
    STATSD_METRIC_OPTION_CHART_DIMENSION_COUNT        = 0x00000008, // show the count of events for this private chart
    STATSD_METRIC_OPTION_CHECKED_IN_APPS              = 0x00000010, // set when this metric has been checked against apps
    STATSD_METRIC_OPTION_USED_IN_APPS                 = 0x00000020, // set when this metric is used in apps
    STATSD_METRIC_OPTION_CHECKED                      = 0x00000040, // set when the charting thread checks this metric for use in charts (its usefulness)
    STATSD_METRIC_OPTION_USEFUL                       = 0x00000080, // set when the charting thread finds the metric useful (i.e. used in a chart)
    STATSD_METRIC_OPTION_COLLECTION_FULL_LOGGED       = 0x00000100, // set when the collection is full for this metric
    STATSD_METRIC_OPTION_UPDATED_CHART_METADATA       = 0x00000200, // set when the private chart metadata have been updated via tags
} STATS_METRIC_OPTIONS;

typedef enum __attribute__((packed)) statsd_metric_type {
    STATSD_METRIC_TYPE_GAUGE,
    STATSD_METRIC_TYPE_COUNTER,
    STATSD_METRIC_TYPE_METER,
    STATSD_METRIC_TYPE_TIMER,
    STATSD_METRIC_TYPE_HISTOGRAM,
    STATSD_METRIC_TYPE_SET,
    STATSD_METRIC_TYPE_DICTIONARY
} STATSD_METRIC_TYPE;


typedef struct statsd_metric {
    SPINLOCK spinlock;

    const char *name;               // the name of the metric - linked to dictionary name
    uint32_t hash;                  // hash of the name

    STATSD_METRIC_TYPE type;

    // metadata about data collection
    collected_number events;        // the number of times this metric has been collected (never resets)
    uint32_t count;                 // the number of times this metric has been collected since the last flush

    // the actual collected data
    union {
        STATSD_METRIC_GAUGE gauge;
        STATSD_METRIC_COUNTER counter;
        STATSD_METRIC_HISTOGRAM histogram;
        STATSD_METRIC_SET set;
        STATSD_METRIC_DICTIONARY dictionary;
    };

    STRING *units;
    STRING *dimname;
    STRING *family;
    STRING *context;
    STRING *title;
    DICTIONARY *rrdlabels;

    // chart related members
    STATS_METRIC_OPTIONS options;   // STATSD_METRIC_OPTION_* (bitfield)
    char reset;                     // set to 1 by the charting thread to instruct the collector thread(s) to reset this metric
    collected_number last;          // the last value sent to netdata
    RRDSET *st;                     // the private chart of this metric
    RRDDIM *rd_value;               // the dimension of this metric value
    RRDDIM *rd_count;               // the dimension for the number of events received

    // linking, used for walking through all metrics
    struct statsd_metric *next_useful;
} STATSD_METRIC;


// --------------------------------------------------------------------------------------------------------------------
// each type of metric has its own index

typedef struct statsd_index {
    char *name;                         // the name of the index of metrics

    STATS_METRIC_OPTIONS default_options;  // default options for all metrics in this index
    STATSD_METRIC_TYPE type;            // the type of index
    DICTIONARY *dict;

    struct {
        uint32_t events;                // the number of events processed for this index
    } atomic;

    struct {                            // this structure is only accessed by the flusher
        uint32_t count;                 // the number of useful metrics in this index
        STATSD_METRIC *first;           // the linked list of useful metrics (new metrics are added in front)
    } useful;

} STATSD_INDEX;

// --------------------------------------------------------------------------------------------------------------------
// synthetic charts

typedef enum __attribute__((packed)) statsd_app_chart_dimension_value_type {
    STATSD_APP_CHART_DIM_VALUE_TYPE_EVENTS,
    STATSD_APP_CHART_DIM_VALUE_TYPE_LAST,
    STATSD_APP_CHART_DIM_VALUE_TYPE_AVERAGE,
    STATSD_APP_CHART_DIM_VALUE_TYPE_SUM,
    STATSD_APP_CHART_DIM_VALUE_TYPE_MIN,
    STATSD_APP_CHART_DIM_VALUE_TYPE_MAX,
    STATSD_APP_CHART_DIM_VALUE_TYPE_PERCENTILE,
    STATSD_APP_CHART_DIM_VALUE_TYPE_MEDIAN,
    STATSD_APP_CHART_DIM_VALUE_TYPE_STDDEV
} STATSD_APP_CHART_DIM_VALUE_TYPE;

typedef struct statsd_app_chart_dimension {
    const char *name;               // the name of this dimension
    const char *metric;             // the source metric name of this dimension
    uint32_t metric_hash;           // hash for fast string comparisons

    int32_t multiplier;             // the multiplier of the dimension
    int32_t divisor;                // the divisor of the dimension
    RRDDIM_FLAGS flags;             // the RRDDIM flags for this dimension
    RRDDIM_OPTIONS options;         // the RRDDIM options for this dimension
    RRD_ALGORITHM algorithm;        // the algorithm of this dimension

    STATSD_APP_CHART_DIM_VALUE_TYPE value_type; // which value to use of the source metric

    SIMPLE_PATTERN *metric_pattern; // set when the 'metric' is a simple pattern

    RRDDIM *rd;                     // a pointer to the RRDDIM that has been created for this dimension
    collected_number *value_ptr;    // a pointer to the source metric value

    struct statsd_app_chart_dimension *next; // the next dimension for this chart
} STATSD_APP_CHART_DIM;

typedef struct statsd_app_chart {
    const char *id;
    const char *name;
    const char *title;
    const char *family;
    const char *context;
    const char *units;
    const char *module;
    int32_t priority;
    RRDSET_TYPE chart_type;
    STATSD_APP_CHART_DIM *dimensions;
    uint32_t dimensions_count;
    uint32_t dimensions_linked_count;

    RRDSET *st;
    struct statsd_app_chart *next;
} STATSD_APP_CHART;

typedef struct statsd_app {
    const char *name;
    SIMPLE_PATTERN *metrics;
    STATS_METRIC_OPTIONS default_options;
    RRD_MEMORY_MODE rrd_memory_mode;
    int32_t rrd_history_entries;
    DICTIONARY *dict;

    const char *source;
    STATSD_APP_CHART *charts;
    struct statsd_app *next;
} STATSD_APP;

// --------------------------------------------------------------------------------------------------------------------
// global statsd data

struct collection_thread_status {
    SPINLOCK spinlock;
    bool running;
    uint32_t max_sockets;

    netdata_thread_t thread;
};

#define statsd_atomic_get(a) __atomic_load_n(&statsd.atomic.a, __ATOMIC_RELAXED)
#define statsd_atomic_increment(a) __atomic_add_fetch(&statsd.atomic.a, 1, __ATOMIC_RELAXED)
#define statsd_atomic_decrement(a) __atomic_sub_fetch(&statsd.atomic.a, 1, __ATOMIC_RELAXED)
#define statsd_atomic_add(a, v) __atomic_add_fetch(&statsd.atomic.a, v, __ATOMIC_RELAXED)

static struct statsd {
    STATSD_INDEX gauges;
    STATSD_INDEX counters;
    STATSD_INDEX timers;
    STATSD_INDEX histograms;
    STATSD_INDEX meters;
    STATSD_INDEX sets;
    STATSD_INDEX dictionaries;

    struct {
        size_t unknown_types;
        size_t socket_errors;
        size_t tcp_socket_connects;
        size_t tcp_socket_disconnects;
        size_t tcp_socket_connected;
        size_t tcp_socket_reads;
        size_t tcp_packets_received;
        size_t tcp_bytes_read;
        size_t udp_socket_reads;
        size_t udp_packets_received;
        size_t udp_bytes_read;
    } atomic;

    int32_t update_every;
    bool enabled;
    bool private_charts_hidden;
    SIMPLE_PATTERN *charts_for;

    uint32_t tcp_idle_timeout;
    collected_number decimal_detail;
    uint32_t private_charts;
    uint32_t max_private_charts_hard;

    STATSD_APP *apps;
    uint32_t recvmmsg_size;
    uint32_t histogram_increase_step;
    uint32_t dictionary_max_unique;
    double histogram_percentile;
    char *histogram_percentile_str;

    int threads;
    struct collection_thread_status *collection_threads_status;

    LISTEN_SOCKETS sockets;
} statsd = {
        .enabled = 1,
        .max_private_charts_hard = 1000,
        .private_charts_hidden = false,
        .recvmmsg_size = 10,
        .decimal_detail = STATSD_DECIMAL_DETAIL,

        .gauges     = {
                .name = "gauge",
                .dict = NULL,
                .type = STATSD_METRIC_TYPE_GAUGE,
                .default_options = STATSD_METRIC_OPTION_NONE
        },
        .counters   = {
                .name = "counter",
                .dict = NULL,
                .type = STATSD_METRIC_TYPE_COUNTER,
                .default_options = STATSD_METRIC_OPTION_NONE
        },
        .timers     = {
                .name = "timer",
                .dict = NULL,
                .type = STATSD_METRIC_TYPE_TIMER,
                .default_options = STATSD_METRIC_OPTION_NONE
        },
        .histograms = {
                .name = "histogram",
                .dict = NULL,
                .type = STATSD_METRIC_TYPE_HISTOGRAM,
                .default_options = STATSD_METRIC_OPTION_NONE
        },
        .meters     = {
                .name = "meter",
                .dict = NULL,
                .type = STATSD_METRIC_TYPE_METER,
                .default_options = STATSD_METRIC_OPTION_NONE
        },
        .sets       = {
                .name = "set",
                .dict = NULL,
                .type = STATSD_METRIC_TYPE_SET,
                .default_options = STATSD_METRIC_OPTION_NONE
        },
        .dictionaries = {
                .name = "dictionary",
                .dict = NULL,
                .type = STATSD_METRIC_TYPE_DICTIONARY,
                .default_options = STATSD_METRIC_OPTION_NONE
        },

        .tcp_idle_timeout = 600,

        .apps = NULL,
        .histogram_percentile = 95.0,
        .histogram_increase_step = 10,
        .dictionary_max_unique = 200,
        .threads = 1,
        .collection_threads_status = NULL,
        .sockets = {
                .config          = &netdata_config,
                .config_section  = CONFIG_SECTION_STATSD,
                .default_bind_to = "udp:localhost tcp:localhost",
                .default_port    = STATSD_LISTEN_PORT,
                .backlog         = STATSD_LISTEN_BACKLOG
        },
};


// --------------------------------------------------------------------------------------------------------------------
// statsd index management - add/find metrics

static void dictionary_metric_insert_callback(const DICTIONARY_ITEM *item, void *value, void *data) {
    STATSD_INDEX *index = (STATSD_INDEX *)data;
    STATSD_METRIC *m = (STATSD_METRIC *)value;
    const char *name = dictionary_acquired_item_name(item);

    netdata_log_debug(D_STATSD, "Creating new %s metric '%s'", index->name, name);

    m->name = name;
    m->hash = simple_hash(name);
    m->type = index->type;
    m->options = index->default_options;

    if (m->type == STATSD_METRIC_TYPE_HISTOGRAM || m->type == STATSD_METRIC_TYPE_TIMER)
        m->histogram.ext = callocz(1,sizeof(STATSD_METRIC_HISTOGRAM_EXTENSIONS));

    spinlock_init(&m->spinlock);
}

static void dictionary_metric_delete_callback(const DICTIONARY_ITEM *item, void *value, void *data) {
    (void)data; // STATSD_INDEX *index = (STATSD_INDEX *)data;
    (void)item;
    STATSD_METRIC *m = (STATSD_METRIC *)value;

    if(m->type == STATSD_METRIC_TYPE_HISTOGRAM || m->type == STATSD_METRIC_TYPE_TIMER) {
        freez(m->histogram.ext);
        m->histogram.ext = NULL;
    }

    string_freez(m->units);
    string_freez(m->family);
    string_freez(m->dimname);
    string_freez(m->context);
    string_freez(m->title);
    rrdlabels_destroy(m->rrdlabels);
}

static inline STATSD_METRIC *statsd_find_or_add_metric(STATSD_INDEX *index, const char *name) {
    netdata_log_debug(D_STATSD, "searching for metric '%s' under '%s'", name, index->name);

    // avoid the write lock of dictionary_set() for existing metrics
    STATSD_METRIC *m = dictionary_get(index->dict, name);
    if(!m) m = dictionary_set(index->dict, name, NULL, sizeof(STATSD_METRIC));

    __atomic_add_fetch(&index->atomic.events, 1, __ATOMIC_RELAXED);
    return m;
}


// --------------------------------------------------------------------------------------------------------------------
// statsd parsing numbers

static inline NETDATA_DOUBLE statsd_parse_float(const char *v, NETDATA_DOUBLE def) {
    NETDATA_DOUBLE value;

    if(likely(v && *v)) {
        char *e = NULL;
        value = str2ndd(v, &e);
        if(unlikely(e && *e))
            collector_error("STATSD: excess data '%s' after value '%s'", e, v);
    }
    else
        value = def;

    return value;
}

static inline NETDATA_DOUBLE statsd_parse_sampling_rate(const char *v) {
    NETDATA_DOUBLE sampling_rate = statsd_parse_float(v, 1.0);
    if(unlikely(isless(sampling_rate, 0.001))) sampling_rate = 0.001;
    if(unlikely(isgreater(sampling_rate, 1.0))) sampling_rate = 1.0;
    return sampling_rate;
}

static inline long long statsd_parse_int(const char *v, long long def) {
    long long value;

    if(likely(v && *v)) {
        char *e = NULL;
        value = str2ll(v, &e);
        if(unlikely(e && *e))
            collector_error("STATSD: excess data '%s' after value '%s'", e, v);
    }
    else
        value = def;

    return value;
}


// --------------------------------------------------------------------------------------------------------------------
// statsd processors per metric type

static inline void statsd_reset_metric(STATSD_METRIC *m) {
    m->reset = 0;
    m->count = 0;
}

static inline int value_is_zinit(const char *value) {
    return (value && *value == 'z' && *++value == 'i' && *++value == 'n' && *++value == 'i' && *++value == 't' && *++value == '\0');
}

#define is_metric_checked(m) ((m)->options & STATSD_METRIC_OPTION_CHECKED)
#define is_metric_useful_for_collection(m) (!is_metric_checked(m) || ((m)->options & STATSD_METRIC_OPTION_USEFUL))

static inline NETDATA_DOUBLE statsd_process_gauge(STATSD_METRIC *m, const char *value, const char *sampling) {
    if(!is_metric_useful_for_collection(m))
        goto cleanup;

    if(unlikely(!value || !*value)) {
        collector_error("STATSD: metric '%s' of type gauge, with empty value is ignored.", m->name);
        goto cleanup;
    }

    if(unlikely(m->reset)) {
        // no need to reset anything specific for gauges
        statsd_reset_metric(m);
    }

    if(unlikely(value_is_zinit(value))) {
        // magic loading of metric, without affecting anything
    }
    else {
        if (unlikely(*value == '+' || *value == '-'))
            m->gauge.value += statsd_parse_float(value, 1.0) / statsd_parse_sampling_rate(sampling);
        else
            m->gauge.value = statsd_parse_float(value, 1.0);

        m->events++;
        m->count++;
    }

cleanup:
    return m->gauge.value;
}

static inline NETDATA_DOUBLE statsd_process_counter_or_meter(STATSD_METRIC *m, const char *value, const char *sampling) {
    if(!is_metric_useful_for_collection(m))
        goto cleanup;

    // we accept empty values for counters

    if(unlikely(m->reset)) statsd_reset_metric(m);

    if(unlikely(value_is_zinit(value))) {
        // magic loading of metric, without affecting anything
    }
    else {
        m->counter.value += llrintndd((NETDATA_DOUBLE) statsd_parse_int(value, 1) / statsd_parse_sampling_rate(sampling));

        m->events++;
        m->count++;
    }

cleanup:
    return (NETDATA_DOUBLE)m->counter.value;
}

#define statsd_process_counter(m, value, sampling) statsd_process_counter_or_meter(m, value, sampling)
#define statsd_process_meter(m, value, sampling) statsd_process_counter_or_meter(m, value, sampling)

static inline NETDATA_DOUBLE statsd_process_histogram_or_timer(STATSD_METRIC *m, const char *value, const char *sampling, const char *type) {
    if(!is_metric_useful_for_collection(m))
        goto cleanup;

    if(unlikely(!value || !*value)) {
        collector_error("STATSD: metric of type %s, with empty value is ignored.", type);
        goto cleanup;
    }

    if(unlikely(m->reset)) {
        m->histogram.ext->used = 0;
        statsd_reset_metric(m);
    }

    if(unlikely(value_is_zinit(value))) {
        // magic loading of metric, without affecting anything
    }
    else {
        NETDATA_DOUBLE v = statsd_parse_float(value, 1.0);
        NETDATA_DOUBLE sampling_rate = statsd_parse_sampling_rate(sampling);
        if(unlikely(isless(sampling_rate, 0.01))) sampling_rate = 0.01;
        if(unlikely(isgreater(sampling_rate, 1.0))) sampling_rate = 1.0;

        long long samples = llrintndd(1.0 / sampling_rate);
        while(samples-- > 0) {

            if(unlikely(m->histogram.ext->used == m->histogram.ext->size)) {
                m->histogram.ext->size += statsd.histogram_increase_step;
                m->histogram.ext->values = reallocz(m->histogram.ext->values, sizeof(NETDATA_DOUBLE) * m->histogram.ext->size);
            }

            m->histogram.ext->values[m->histogram.ext->used++] = v;
        }

        m->events++;
        m->count++;
    }

cleanup:
    return (NETDATA_DOUBLE)m->histogram.ext->used;
}

#define statsd_process_timer(m, value, sampling) statsd_process_histogram_or_timer(m, value, sampling, "timer")
#define statsd_process_histogram(m, value, sampling) statsd_process_histogram_or_timer(m, value, sampling, "histogram")

static inline NETDATA_DOUBLE statsd_process_set(STATSD_METRIC *m, const char *value) {
    if(!is_metric_useful_for_collection(m))
        goto cleanup;

    if(unlikely(!value || !*value)) {
        netdata_log_error("STATSD: metric of type set, with empty value is ignored.");
        goto cleanup;
    }

    if(unlikely(m->reset)) {
        if(likely(m->set.dict)) {
            dictionary_destroy(m->set.dict);
            m->set.dict = NULL;
        }
        statsd_reset_metric(m);
    }

    if (unlikely(!m->set.dict))
        m->set.dict = dictionary_create_advanced(STATSD_DICTIONARY_OPTIONS, &dictionary_stats_category_collectors, 0);

    if(unlikely(value_is_zinit(value))) {
        // magic loading of metric, without affecting anything
    }
    else {
        dictionary_set(m->set.dict, value, NULL, 0);
        m->events++;
        m->count++;
    }

cleanup:
    return m->set.dict ? (NETDATA_DOUBLE)dictionary_entries(m->set.dict) : NAN;
}

static inline NETDATA_DOUBLE statsd_process_dictionary(STATSD_METRIC *m, const char *value) {
    if(!is_metric_useful_for_collection(m))
        goto cleanup;

    if(unlikely(!value || !*value)) {
        netdata_log_error("STATSD: metric of type set, with empty value is ignored.");
        goto cleanup;
    }

    if(unlikely(m->reset))
        statsd_reset_metric(m);

    if (unlikely(!m->dictionary.dict))
        m->dictionary.dict = dictionary_create_advanced(STATSD_DICTIONARY_OPTIONS, &dictionary_stats_category_collectors, 0);

    if(unlikely(value_is_zinit(value))) {
        // magic loading of metric, without affecting anything
    }
    else {
        STATSD_METRIC_DICTIONARY_ITEM *t = (STATSD_METRIC_DICTIONARY_ITEM *)dictionary_get(m->dictionary.dict, value);

        if (unlikely(!t)) {
            if(!t && dictionary_entries(m->dictionary.dict) >= statsd.dictionary_max_unique)
                value = "other";

            t = (STATSD_METRIC_DICTIONARY_ITEM *)dictionary_set(m->dictionary.dict, value, NULL, sizeof(STATSD_METRIC_DICTIONARY_ITEM));
        }

        t->count++;
        m->events++;
        m->count++;
    }

cleanup:
    return m->dictionary.dict ? (NETDATA_DOUBLE)dictionary_entries(m->dictionary.dict) : NAN;
}


// --------------------------------------------------------------------------------------------------------------------
// statsd parsing

static inline const char *statsd_parse_skip_up_to(const char *s, char d1, char d2, char d3) {
    char c;

    for(c = *s; c && c != d1 && c != d2 && c != d3 && c != '\r' && c != '\n'; c = *++s) ;

    return s;
}

const char *statsd_parse_skip_spaces(const char *s) {
    char c;

    for(c = *s; c && ( c == ' ' || c == '\t' || c == '\r' || c == '\n' ); c = *++s) ;

    return s;
}

static inline const char *statsd_parse_field_trim(const char *start, char *end) {
    if(unlikely(!start || !*start)) {
        start = end;
        return start;
    }

    while(start <= end && (*start == ' ' || *start == '\t'))
        start++;

    *end = '\0';
    end--;
    while(end >= start && (*end == ' ' || *end == '\t'))
        *end-- = '\0';

    return start;
}

static void statsd_process_metric(const char *name, const char *value, const char *type, const char *sampling, const char *tags) {
    netdata_log_debug(D_STATSD, "STATSD: raw metric '%s', value '%s', type '%s', sampling '%s', tags '%s'", name?name:"(null)", value?value:"(null)", type?type:"(null)", sampling?sampling:"(null)", tags?tags:"(null)");

    if(unlikely(!name || !*name)) return;
    if(unlikely(!type || !*type)) type = "m";

    STATSD_METRIC *m = NULL;

    char t0 = type[0], t1 = type[1];
    if(unlikely(t0 == 'g' && t1 == '\0')) {
        m = statsd_find_or_add_metric(&statsd.gauges, name);
        if(m) {
            spinlock_lock(&m->spinlock);
            statsd_process_gauge(m, value, sampling);
        }
    }
    else if(unlikely((t0 == 'c' || t0 == 'C') && t1 == '\0')) {
        // etsy/statsd uses 'c'
        // brubeck     uses 'C'
        m = statsd_find_or_add_metric(&statsd.counters, name);
        if(m) {
            spinlock_lock(&m->spinlock);
            statsd_process_counter(m, value, sampling);
        }
    }
    else if(unlikely(t0 == 'm' && t1 == '\0')) {
        m = statsd_find_or_add_metric(&statsd.meters, name);
        if(m) {
            spinlock_lock(&m->spinlock);
            statsd_process_meter(m, value, sampling);
        }
    }
    else if(unlikely(t0 == 'h' && t1 == '\0')) {
        m = statsd_find_or_add_metric(&statsd.histograms, name);
        if(m) {
            spinlock_lock(&m->spinlock);
            statsd_process_histogram(m, value, sampling);
        }
    }
    else if(unlikely(t0 == 's' && t1 == '\0')) {
        m = statsd_find_or_add_metric(&statsd.sets, name);
        if(m) {
            spinlock_lock(&m->spinlock);
            statsd_process_set(m, value);
        }
    }
    else if(unlikely(t0 == 'd' && t1 == '\0')) {
        m = statsd_find_or_add_metric(&statsd.dictionaries, name);
        if(m) {
            spinlock_lock(&m->spinlock);
            statsd_process_dictionary(m, value);
        }
    }
    else if(unlikely(t0 == 'm' && t1 == 's' && type[2] == '\0')) {
        m = statsd_find_or_add_metric(&statsd.timers, name);
        if(m) {
            spinlock_lock(&m->spinlock);
            statsd_process_timer(m, value, sampling);
        }
    }
    else {
        statsd_atomic_increment(unknown_types);
        netdata_log_error("STATSD: metric '%s' with value '%s' is sent with unknown metric type '%s'", name, value?value:"", type);
    }

    if(m && tags && *tags) {
        const char *s = tags;
        while(*s) {
            const char *tagkey = NULL, *tagvalue = NULL;
            char *tagkey_end = NULL, *tagvalue_end = NULL;

            s = tagkey_end = (char *)statsd_parse_skip_up_to(tagkey = s, ':', '=', ',');
            if(tagkey == tagkey_end) {
                if (*s) {
                    s++;
                    s = statsd_parse_skip_spaces(s);
                }
                continue;
            }

            if(likely(*s == ':' || *s == '='))
                s = tagvalue_end = (char *) statsd_parse_skip_up_to(tagvalue = ++s, ',', '\0', '\0');

            if(*s == ',') s++;

            statsd_parse_field_trim(tagkey, tagkey_end);
            statsd_parse_field_trim(tagvalue, tagvalue_end);

            if(*tagkey && tagvalue && *tagvalue) {
                if (strcmp(tagkey, "units") == 0 && (!m->units || strcmp(string2str(m->units), tagvalue) != 0)) {
                    m->units = string_strdupz(tagvalue);
                    m->options |= STATSD_METRIC_OPTION_UPDATED_CHART_METADATA;
                }

                if (strcmp(tagkey, "name") == 0 && (!m->dimname || strcmp(string2str(m->dimname), tagvalue) != 0)) {
                    m->dimname = string_strdupz(tagvalue);
                    m->options |= STATSD_METRIC_OPTION_UPDATED_CHART_METADATA;
                }

                if (strcmp(tagkey, "family") == 0 && (!m->family || strcmp(string2str(m->family), tagvalue) != 0)) {
                    m->family = string_strdupz(tagvalue);
                    m->options |= STATSD_METRIC_OPTION_UPDATED_CHART_METADATA;
                }
            }
        }
    }

    if(m)
        spinlock_unlock(&m->spinlock);
}

static int sorted_rrdlabel_callback(const char *key, const char *value, RRDLABEL_SRC src __maybe_unused, void *data) {
    BUFFER *b = data;

    if(buffer_strlen(b))
        buffer_strcat(b, "|");

    buffer_strcat(b, key);
    buffer_strcat(b, "=");
    buffer_strcat(b, value);

    return 1;
}

int web_client_api_request_v2_statsd(RRDHOST *host __maybe_unused, struct web_client *w, char *url) {
    char *type = NULL;
    char *metric = NULL;
    char *value = NULL;
    char *dimname = NULL;
    char *units = NULL;
    char *family = NULL;
    char *title = NULL;
    char *instance = NULL;

    DICTIONARY *rrdlabels = NULL;
    BUFFER *b = NULL;

    while (url) {
        char *v = strsep_skip_consecutive_separators(&url, "&");
        if (!v || !*v) continue;

        char *n = strsep_skip_consecutive_separators(&v, "=");
        if (!n || !v || !*n || !*v) continue;

        if(!strcmp(n, "type"))
            type = v;
        else if(!strcmp(n, "metric"))
            metric = v;
        else if(!strcmp(n, "value"))
            value = v;
        else if(!strcmp(n, "name"))
            dimname = v;
        else if(!strcmp(n, "units"))
            units = v;
        else if(!strcmp(n, "title"))
            title = v;
        else if(!strcmp(n, "family"))
            family = v;
        else if(!strcmp(n, "instance"))
            instance = v;
        else if(!strcmp(n, "tag") || !strcmp(n, "tags") || !strcmp(n, "label") || !strcmp(n, "labels")) {
            if(!rrdlabels)
                rrdlabels = rrdlabels_create();

            char *key = v;
            while(*key) {
                char *key_end = key;
                while (*key_end && *key_end != ':') key_end++;

                while (*key_end == ':')
                    *key_end++ = '\0';

                char *next = key_end;
                while(*next && *next != '|' && *next != ',')
                    next++;

                while(*next == '|' || *next == ',')
                    *next++ = '\0';

                rrdlabels_add(rrdlabels, key, *key_end ? key_end : "[set]", RRDLABEL_SRC_AUTO);

                key = next;
            }
        }
    }

    char *context = metric;

    if(!dimname) {
        if(units)
            dimname = units;
        else
            dimname = "value";
    }

    int ret;
    if(!type || !metric || !value || !*type ||  !*metric || !*value) {
        buffer_flush(w->response.data);
        buffer_strcat(w->response.data, "Bad request: The request should at least have 'type', 'metric' and 'value'");

        ret = HTTP_RESP_BAD_REQUEST;
        goto cleanup;
    }

    if(instance && *instance) {
        metric = instance;
        netdata_fix_chart_id(metric);
    }
    else if(rrdlabels && dictionary_entries(rrdlabels)) {
        if(!b)
            b = buffer_create(0, NULL);
        else
            buffer_flush(b);

        buffer_strcat(b, metric);
        buffer_strcat(b, "_");

        rrdlabels_sorted_walkthrough_read(rrdlabels, sorted_rrdlabel_callback, b);

        uint32_t hash = simple_hash(buffer_tostring(b));
        buffer_strcat(b, "_");
        buffer_print_uint64_hex(b, hash);

        metric = (char *)buffer_tostring(b);
        netdata_fix_chart_id(metric);
    }

    netdata_fix_chart_id(context);

    STATSD_METRIC *m = NULL;
    const char *show_name;
    NETDATA_DOUBLE show_value;
    if(!strcmp(type, "meter")) {
        m = statsd_find_or_add_metric(&statsd.meters, metric);
        spinlock_lock(&m->spinlock);
        show_value = statsd_process_meter(m, value, NULL);
        show_name = "meter_value";
    }
    else if(!strcmp(type, "counter")) {
        m = statsd_find_or_add_metric(&statsd.counters, metric);
        spinlock_lock(&m->spinlock);
        show_value = statsd_process_counter(m, value, NULL);
        show_name = "counter_value";
    }
    else if(!strcmp(type, "gauge")) {
        m = statsd_find_or_add_metric(&statsd.gauges, metric);
        spinlock_lock(&m->spinlock);
        show_value = statsd_process_gauge(m, value, NULL);
        show_name = "gauge_value";
    }
    else if(!strcmp(type, "timer")) {
        m = statsd_find_or_add_metric(&statsd.timers, metric);
        spinlock_lock(&m->spinlock);
        show_value = statsd_process_timer(m, value, NULL);
        show_name = "timer_entries";
    }
    else if(!strcmp(type, "histogram")) {
        m = statsd_find_or_add_metric(&statsd.histograms, metric);
        spinlock_lock(&m->spinlock);
        show_value = statsd_process_histogram(m, value, NULL);
        show_name = "histogram_entries";
    }
    else if(!strcmp(type, "set")) {
        m = statsd_find_or_add_metric(&statsd.sets, metric);
        spinlock_lock(&m->spinlock);
        show_value = statsd_process_set(m, value);
        show_name = "set_entries";
    }
    else if(!strcmp(type, "dictionary")) {
        m = statsd_find_or_add_metric(&statsd.dictionaries, metric);
        spinlock_lock(&m->spinlock);
        show_value = statsd_process_dictionary(m, value);
        show_name = "dictionary_entries";
    }
    else {
        buffer_flush(w->response.data);
        buffer_strcat(w->response.data, "Bad request: invalid / unknown 'type' requested");

        ret = HTTP_RESP_BAD_REQUEST;
        goto cleanup;
    }

    if(!m->rrdlabels) {
        m->rrdlabels = rrdlabels;
        rrdlabels = NULL;
    }
    else {
        rrdlabels_migrate_to_these(m->rrdlabels, rrdlabels);
    }

    if(units && *units && (!m->units || strcmp(units, string2str(m->units)) != 0)) {
        string_freez(m->units);
        m->units = string_strdupz(units);
        m->options |= STATSD_METRIC_OPTION_UPDATED_CHART_METADATA;
    }
    if(family && *family && (!m->family || strcmp(family, string2str(m->family)) != 0)) {
        string_freez(m->family);
        m->family = string_strdupz(family);
        m->options |= STATSD_METRIC_OPTION_UPDATED_CHART_METADATA;
    }
    if(*dimname && (!m->dimname || strcmp(dimname, string2str(m->dimname)) != 0)) {
        string_freez(m->dimname);
        m->dimname = string_strdupz(dimname);
        m->options |= STATSD_METRIC_OPTION_UPDATED_CHART_METADATA;
    }
    if(*context && (!m->context || strcmp(context, string2str(m->context)) != 0)) {
        string_freez(m->context);
        m->context = string_strdupz(context);
        m->options |= STATSD_METRIC_OPTION_UPDATED_CHART_METADATA;
    }
    if(title && *title && (!m->title || strcmp(title, string2str(m->title)) != 0)) {
        string_freez(m->title);
        m->title = string_strdupz(title);
        m->options |= STATSD_METRIC_OPTION_UPDATED_CHART_METADATA;
    }

    buffer_flush(w->response.data);
    buffer_json_initialize(w->response.data, "\"", "\"", 0, true, false);
    buffer_json_member_add_string(w->response.data, "metric", metric);
    buffer_json_member_add_string(w->response.data, "context", context);
    buffer_json_member_add_string(w->response.data, "value", value);
    buffer_json_member_add_string(w->response.data, "family", string2str(m->family));
    buffer_json_member_add_string(w->response.data, "title", string2str(m->title));
    buffer_json_member_add_string(w->response.data, "name", string2str(m->dimname));
    buffer_json_member_add_object(w->response.data, "labels");
    rrdlabels_to_buffer_json_members(m->rrdlabels, w->response.data);
    buffer_json_object_close(w->response.data); // labels
    buffer_json_member_add_object(w->response.data, "status");
    buffer_json_member_add_double(w->response.data, show_name, show_value);
    buffer_json_member_add_uint64(w->response.data, "events", m->events);
    buffer_json_member_add_uint64(w->response.data, "count", m->count);
    buffer_json_object_close(w->response.data); // status
    buffer_json_finalize(w->response.data);
    spinlock_unlock(&m->spinlock);

    ret = HTTP_RESP_OK;

cleanup:
    buffer_free(b);
    dictionary_destroy(rrdlabels);
    return ret;
}

static inline size_t statsd_process(char *buffer, size_t size, int require_newlines) {
    buffer[size] = '\0';
    netdata_log_debug(D_STATSD, "RECEIVED: %zu bytes: '%s'", size, buffer);

    const char *s = buffer;
    while(*s) {
        const char *name = NULL, *value = NULL, *type = NULL, *sampling = NULL, *tags = NULL;
        char *name_end = NULL, *value_end = NULL, *type_end = NULL, *sampling_end = NULL, *tags_end = NULL;

        s = name_end = (char *)statsd_parse_skip_up_to(name = s, ':', '=', '|');
        if(name == name_end) {
            if (*s) {
                s++;
                s = statsd_parse_skip_spaces(s);
            }
            continue;
        }

        if(likely(*s == ':' || *s == '='))
            s = value_end = (char *) statsd_parse_skip_up_to(value = ++s, '|', '@', '#');

        if(likely(*s == '|'))
            s = type_end = (char *) statsd_parse_skip_up_to(type = ++s, '|', '@', '#');

        while(*s == '|' || *s == '@' || *s == '#') {
            // parse all the fields that may be appended

            if ((*s == '|' && s[1] == '@') || *s == '@') {
                s = sampling_end = (char *)statsd_parse_skip_up_to(sampling = ++s, '|', '@', '#');
                if (*sampling == '@') sampling++;
            }
            else if ((*s == '|' && s[1] == '#') || *s == '#') {
                s = tags_end = (char *)statsd_parse_skip_up_to(tags = ++s, '|', '@', '#');
                if (*tags == '#') tags++;
            }
            else {
                // unknown field, skip it
                s = (char *)statsd_parse_skip_up_to(++s, '|', '@', '#');
            }
        }

        // skip everything until the end of the line
        while(*s && *s != '\n') s++;

        if(unlikely(require_newlines && *s != '\n' && s > buffer)) {
            // move the remaining data to the beginning
            size -= (name - buffer);
            memmove(buffer, name, size);
            return size;
        }
        else
            s = statsd_parse_skip_spaces(s);

        statsd_process_metric(
                  statsd_parse_field_trim(name, name_end)
                , statsd_parse_field_trim(value, value_end)
                , statsd_parse_field_trim(type, type_end)
                , statsd_parse_field_trim(sampling, sampling_end)
                , statsd_parse_field_trim(tags, tags_end)
        );
    }

    return 0;
}


// --------------------------------------------------------------------------------------------------------------------
// statsd pollfd interface

#define STATSD_TCP_BUFFER_SIZE 65536 // minimize tcp reads
#define STATSD_UDP_BUFFER_SIZE 9000  // this should be up to MTU

typedef enum {
    STATSD_SOCKET_DATA_TYPE_TCP,
    STATSD_SOCKET_DATA_TYPE_UDP
} STATSD_SOCKET_DATA_TYPE;

struct statsd_tcp {
    STATSD_SOCKET_DATA_TYPE type;
    size_t size;
    size_t len;
    char buffer[];
};

struct statsd_udp {
    struct collection_thread_status *status;
    STATSD_SOCKET_DATA_TYPE type;

#ifdef HAVE_RECVMMSG
    size_t size;
    struct iovec *iovecs;
    struct mmsghdr *msgs;
#else
    int *running;
    char buffer[STATSD_UDP_BUFFER_SIZE];
#endif
};

// new TCP client connected
static void *statsd_add_callback(POLLINFO *pi, short int *events, void *data) {
    (void)pi;
    (void)data;

    worker_is_busy(WORKER_JOB_TYPE_TCP_CONNECTED);
    *events = POLLIN;

    struct statsd_tcp *t = (struct statsd_tcp *)callocz(sizeof(struct statsd_tcp) + STATSD_TCP_BUFFER_SIZE, 1);
    t->type = STATSD_SOCKET_DATA_TYPE_TCP;
    t->size = STATSD_TCP_BUFFER_SIZE - 1;
    statsd_atomic_increment(tcp_socket_connects);
    statsd_atomic_increment(tcp_socket_connected);

    worker_is_idle();
    return t;
}

// TCP client disconnected
static void statsd_del_callback(POLLINFO *pi) {
    worker_is_busy(WORKER_JOB_TYPE_TCP_DISCONNECTED);

    struct statsd_tcp *t = pi->data;

    if(likely(t)) {
        if(t->type == STATSD_SOCKET_DATA_TYPE_TCP) {
            if(t->len != 0) {
                statsd_atomic_increment(socket_errors);
                netdata_log_error("STATSD: client is probably sending unterminated metrics. Closed socket left with '%s'. Trying to process it.", t->buffer);
                statsd_process(t->buffer, t->len, 0);
            }
            statsd_atomic_increment(tcp_socket_disconnects);
            statsd_atomic_decrement(tcp_socket_connected);
        }
        else
            netdata_log_error("STATSD: internal error: received socket data type is %d, but expected %d", (int)t->type, (int)STATSD_SOCKET_DATA_TYPE_TCP);

        freez(t);
    }

    worker_is_idle();
}

// Receive data
static int statsd_rcv_callback(POLLINFO *pi, short int *events) {
    int retval;
    worker_is_busy(WORKER_JOB_TYPE_RCV_DATA);

    *events = POLLIN;

    int fd = pi->fd;

    switch(pi->socktype) {
        case SOCK_STREAM: {
            struct statsd_tcp *d = (struct statsd_tcp *)pi->data;
            if(unlikely(!d)) {
                netdata_log_error("STATSD: internal error: expected TCP data pointer is NULL");
                statsd_atomic_increment(socket_errors);
                retval = -1;
                goto cleanup;
            }

#ifdef NETDATA_INTERNAL_CHECKS
            if(unlikely(d->type != STATSD_SOCKET_DATA_TYPE_TCP)) {
                netdata_log_error("STATSD: internal error: socket data type should be %d, but it is %d", (int)STATSD_SOCKET_DATA_TYPE_TCP, (int)d->type);
                statsd_atomic_increment(socket_errors);
                retval = -1;
                goto cleanup;
            }
#endif

            int ret = 0;
            ssize_t rc;
            do {
                rc = recv(fd, &d->buffer[d->len], d->size - d->len, MSG_DONTWAIT);
                if (rc < 0) {
                    // read failed
                    if (errno != EWOULDBLOCK && errno != EAGAIN && errno != EINTR) {
                        netdata_log_error("STATSD: recv() on TCP socket %d failed.", fd);
                        statsd_atomic_increment(socket_errors);
                        ret = -1;
                    }
                }
                else if (!rc) {
                    // connection closed
                    netdata_log_debug(D_STATSD, "STATSD: client disconnected.");
                    ret = -1;
                }
                else {
                    // data received
                    d->len += rc;
                    statsd_atomic_increment(tcp_socket_reads);
                    statsd_atomic_add(tcp_bytes_read, rc);
                }

                if(likely(d->len > 0)) {
                    statsd_atomic_increment(tcp_packets_received);
                    d->len = statsd_process(d->buffer, d->len, 1);
                }

                if(unlikely(ret == -1)) {
                    retval = -1;
                    goto cleanup;
                }

            } while (rc != -1);
            break;
        }

        case SOCK_DGRAM: {
            struct statsd_udp *d = (struct statsd_udp *)pi->data;
            if(unlikely(!d)) {
                netdata_log_error("STATSD: internal error: expected UDP data pointer is NULL");
                statsd_atomic_increment(socket_errors);
                retval = -1;
                goto cleanup;
            }

#ifdef NETDATA_INTERNAL_CHECKS
            if(unlikely(d->type != STATSD_SOCKET_DATA_TYPE_UDP)) {
                netdata_log_error("STATSD: internal error: socket data should be %d, but it is %d", (int)d->type, (int)STATSD_SOCKET_DATA_TYPE_UDP);
                statsd_atomic_increment(socket_errors);
                retval = -1;
                goto cleanup;
            }
#endif

#ifdef HAVE_RECVMMSG
            ssize_t rc;
            do {
                rc = recvmmsg(fd, d->msgs, (unsigned int)d->size, MSG_DONTWAIT, NULL);
                if (rc < 0) {
                    // read failed
                    if (errno != EWOULDBLOCK && errno != EAGAIN && errno != EINTR) {
                        netdata_log_error("STATSD: recvmmsg() on UDP socket %d failed.", fd);
                        statsd_atomic_increment(socket_errors);
                        retval = -1;
                        goto cleanup;
                    }
                } else if (rc) {
                    // data received
                    statsd_atomic_increment(udp_socket_reads);
                    statsd_atomic_add(udp_packets_received, rc);

                    size_t i;
                    for (i = 0; i < (size_t)rc; ++i) {
                        size_t len = (size_t)d->msgs[i].msg_len;
                        statsd_atomic_add(udp_bytes_read, len);
                        statsd_process(d->msgs[i].msg_hdr.msg_iov->iov_base, len, 0);
                    }
                }
            } while (rc != -1);

#else // !HAVE_RECVMMSG
            ssize_t rc;
            do {
                rc = recv(fd, d->buffer, STATSD_UDP_BUFFER_SIZE - 1, MSG_DONTWAIT);
                if (rc < 0) {
                    // read failed
                    if (errno != EWOULDBLOCK && errno != EAGAIN && errno != EINTR) {
                        netdata_log_error("STATSD: recv() on UDP socket %d failed.", fd);
                        statsd_atomic_increment(socket_errors);
                        retval = -1;
                        goto cleanup;
                    }
                } else if (rc) {
                    // data received
                    statsd_atomic_increment(udp_socket_reads);
                    statsd_atomic_increment(udp_packets_received);
                    statsd_atomic_add(udp_bytes_read, rc);
                    statsd_process(d->buffer, (size_t) rc, 0);
                }
            } while (rc != -1);
#endif

            break;
        }

        default: {
            netdata_log_error("STATSD: internal error: unknown socktype %d on socket %d", pi->socktype, fd);
            statsd_atomic_increment(socket_errors);
            retval = -1;
            goto cleanup;
        }
    }

    retval = 0;
cleanup:
    worker_is_idle();
    return retval;
}

static int statsd_snd_callback(POLLINFO *pi, short int *events) {
    (void)pi;
    (void)events;

    worker_is_busy(WORKER_JOB_TYPE_SND_DATA);
    netdata_log_error("STATSD: snd_callback() called, but we never requested to send data to statsd clients.");
    worker_is_idle();

    return -1;
}

// --------------------------------------------------------------------------------------------------------------------
// statsd child thread to collect metrics from network

void statsd_collector_thread_cleanup(void *data) {
    struct statsd_udp *d = data;
    spinlock_lock(&d->status->spinlock);
    d->status->running = false;
    spinlock_unlock(&d->status->spinlock);

    collector_info("cleaning up...");

#ifdef HAVE_RECVMMSG
    size_t i;
    for (i = 0; i < d->size; i++)
        freez(d->iovecs[i].iov_base);

    freez(d->iovecs);
    freez(d->msgs);
#endif

    freez(d);
    worker_unregister();
}

static bool statsd_should_stop(void) {
    return !service_running(SERVICE_COLLECTORS);
}

void *statsd_collector_thread(void *ptr) {
    struct collection_thread_status *status = ptr;
    spinlock_lock(&status->spinlock);
    status->running = true;
    spinlock_unlock(&status->spinlock);

    worker_register("STATSD");
    worker_register_job_name(WORKER_JOB_TYPE_TCP_CONNECTED, "tcp connect");
    worker_register_job_name(WORKER_JOB_TYPE_TCP_DISCONNECTED, "tcp disconnect");
    worker_register_job_name(WORKER_JOB_TYPE_RCV_DATA, "receive");
    worker_register_job_name(WORKER_JOB_TYPE_SND_DATA, "send");

    collector_info("STATSD collector thread started with taskid %d", gettid());

    struct statsd_udp *d = callocz(sizeof(struct statsd_udp), 1);
    d->status = status;

    netdata_thread_cleanup_push(statsd_collector_thread_cleanup, d);

#ifdef HAVE_RECVMMSG
    d->type = STATSD_SOCKET_DATA_TYPE_UDP;
    d->size = statsd.recvmmsg_size;
    d->iovecs = callocz(sizeof(struct iovec), d->size);
    d->msgs = callocz(sizeof(struct mmsghdr), d->size);

    size_t i;
    for (i = 0; i < d->size; i++) {
        d->iovecs[i].iov_base = mallocz(STATSD_UDP_BUFFER_SIZE);
        d->iovecs[i].iov_len = STATSD_UDP_BUFFER_SIZE - 1;
        d->msgs[i].msg_hdr.msg_iov = &d->iovecs[i];
        d->msgs[i].msg_hdr.msg_iovlen = 1;
    }
#endif

    poll_events(&statsd.sockets
            , statsd_add_callback
            , statsd_del_callback
            , statsd_rcv_callback
            , statsd_snd_callback
            , NULL
            , statsd_should_stop
            , NULL                     // No access control pattern
            , 0                        // No dns lookups for access control pattern
            , (void *)d
            , 0                        // tcp request timeout, 0 = disabled
            , statsd.tcp_idle_timeout  // tcp idle timeout, 0 = disabled
            , statsd.update_every * 1000
            , ptr // timer_data
            , status->max_sockets
    );

    netdata_thread_cleanup_pop(1);
    return NULL;
}


// --------------------------------------------------------------------------------------------------------------------
// statsd applications configuration files parsing

#define STATSD_CONF_LINE_MAX 8192

static STATSD_APP_CHART_DIM_VALUE_TYPE string2valuetype(const char *type, size_t line, const char *filename) {
    if(!type || !*type) type = "last";

    if(!strcmp(type, "events")) return STATSD_APP_CHART_DIM_VALUE_TYPE_EVENTS;
    else if(!strcmp(type, "last")) return STATSD_APP_CHART_DIM_VALUE_TYPE_LAST;
    else if(!strcmp(type, "min")) return STATSD_APP_CHART_DIM_VALUE_TYPE_MIN;
    else if(!strcmp(type, "max")) return STATSD_APP_CHART_DIM_VALUE_TYPE_MAX;
    else if(!strcmp(type, "sum")) return STATSD_APP_CHART_DIM_VALUE_TYPE_SUM;
    else if(!strcmp(type, "average")) return STATSD_APP_CHART_DIM_VALUE_TYPE_AVERAGE;
    else if(!strcmp(type, "median")) return STATSD_APP_CHART_DIM_VALUE_TYPE_MEDIAN;
    else if(!strcmp(type, "stddev")) return STATSD_APP_CHART_DIM_VALUE_TYPE_STDDEV;
    else if(!strcmp(type, "percentile")) return STATSD_APP_CHART_DIM_VALUE_TYPE_PERCENTILE;

    netdata_log_error("STATSD: invalid type '%s' at line %zu of file '%s'. Using 'last'.", type, line, filename);
    return STATSD_APP_CHART_DIM_VALUE_TYPE_LAST;
}

static const char *valuetype2string(STATSD_APP_CHART_DIM_VALUE_TYPE type) {
    switch(type) {
        case STATSD_APP_CHART_DIM_VALUE_TYPE_EVENTS: return "events";
        case STATSD_APP_CHART_DIM_VALUE_TYPE_LAST: return "last";
        case STATSD_APP_CHART_DIM_VALUE_TYPE_MIN: return "min";
        case STATSD_APP_CHART_DIM_VALUE_TYPE_MAX: return "max";
        case STATSD_APP_CHART_DIM_VALUE_TYPE_SUM: return "sum";
        case STATSD_APP_CHART_DIM_VALUE_TYPE_AVERAGE: return "average";
        case STATSD_APP_CHART_DIM_VALUE_TYPE_MEDIAN: return "median";
        case STATSD_APP_CHART_DIM_VALUE_TYPE_STDDEV: return "stddev";
        case STATSD_APP_CHART_DIM_VALUE_TYPE_PERCENTILE: return "percentile";
    }

    return "unknown";
}

static STATSD_APP_CHART_DIM *add_dimension_to_app_chart(
        STATSD_APP *app __maybe_unused
        , STATSD_APP_CHART *chart
        , const char *metric_name
        , const char *dim_name
        , collected_number multiplier
        , collected_number divisor
        , RRDDIM_FLAGS flags
        , RRDDIM_OPTIONS options
        , STATSD_APP_CHART_DIM_VALUE_TYPE value_type
) {
    STATSD_APP_CHART_DIM *dim = callocz(sizeof(STATSD_APP_CHART_DIM), 1);

    dim->metric = strdupz(metric_name);
    dim->metric_hash = simple_hash(dim->metric);

    dim->name = strdupz((dim_name)?dim_name:"");
    dim->multiplier = (int32_t)multiplier;
    dim->divisor = (int32_t)divisor;
    dim->value_type = value_type;
    dim->flags = flags;
    dim->options = options;

    if(!dim->multiplier)
        dim->multiplier = 1;

    if(!dim->divisor)
        dim->divisor = 1;

    // append it to the list of dimension
    STATSD_APP_CHART_DIM *tdim;
    for(tdim = chart->dimensions; tdim && tdim->next ; tdim = tdim->next) ;
    if(!tdim) {
        dim->next = chart->dimensions;
        chart->dimensions = dim;
    }
    else {
        dim->next = tdim->next;
        tdim->next = dim;
    }
    chart->dimensions_count++;

    netdata_log_debug(D_STATSD, "Added dimension '%s' to chart '%s' of app '%s', for metric '%s', with type %u, multiplier %d, divisor %d",
            dim->name, chart->id, app->name, dim->metric, dim->value_type, dim->multiplier, dim->divisor);

    return dim;
}

static int statsd_readfile(const char *filename, STATSD_APP *app, STATSD_APP_CHART *chart, DICTIONARY *dict) {
    netdata_log_debug(D_STATSD, "STATSD configuration reading file '%s'", filename);

    char *buffer = mallocz(STATSD_CONF_LINE_MAX + 1);

    FILE *fp = fopen(filename, "r");
    if(!fp) {
        netdata_log_error("STATSD: cannot open file '%s'.", filename);
        freez(buffer);
        return -1;
    }

    size_t line = 0;
    char *s;
    while(fgets(buffer, STATSD_CONF_LINE_MAX, fp) != NULL) {
        buffer[STATSD_CONF_LINE_MAX] = '\0';
        line++;

        s = trim(buffer);
        if (!s || *s == '#') {
            netdata_log_debug(D_STATSD, "STATSD: ignoring line %zu of file '%s', it is empty.", line, filename);
            continue;
        }

        netdata_log_debug(D_STATSD, "STATSD: processing line %zu of file '%s': %s", line, filename, buffer);

        if(*s == 'i' && strncmp(s, "include", 7) == 0) {
            s = trim(&s[7]);
            if(s && *s) {
                char *tmp;
                if(*s == '/')
                    tmp = strdupz(s);
                else {
                    // the file to be included is relative to current file
                    // find the directory name from the file we already read
                    char *filename2 = strdupz(filename); // copy filename, since dirname() will change it
                    char *dir = dirname(filename2);      // find the directory part of the filename
                    tmp = strdupz_path_subpath(dir, s);  // compose the new filename to read;
                    freez(filename2);                    // free the filename we copied
                }
                statsd_readfile(tmp, app, chart, dict);
                freez(tmp);
            }
            else
                netdata_log_error("STATSD: ignoring line %zu of file '%s', include filename is empty", line, filename);

            continue;
        }

        int len = (int) strlen(s);
        if (*s == '[' && s[len - 1] == ']') {
            // new section
            s[len - 1] = '\0';
            s++;

            if (!strcmp(s, "app")) {
                // a new app
                app = callocz(sizeof(STATSD_APP), 1);
                app->name = strdupz("unnamed");
                app->rrd_memory_mode = localhost->rrd_memory_mode;
                app->rrd_history_entries = localhost->rrd_history_entries;

                app->next = statsd.apps;
                statsd.apps = app;
                chart = NULL;
                dict = NULL;

                {
                    char lineandfile[FILENAME_MAX + 1];
                    snprintfz(lineandfile, FILENAME_MAX, "%zu@%s", line, filename);
                    app->source = strdupz(lineandfile);
                }
            }
            else if(app) {
                if(!strcmp(s, "dictionary")) {
                    if(!app->dict)
                        app->dict = dictionary_create_advanced(DICT_OPTION_SINGLE_THREADED, &dictionary_stats_category_collectors, 0);

                    dict = app->dict;
                }
                else {
                    dict = NULL;

                    // a new chart
                    chart = callocz(sizeof(STATSD_APP_CHART), 1);
                    netdata_fix_chart_id(s);
                    chart->id         = strdupz(s);
                    chart->name       = strdupz(s);
                    chart->title      = strdupz("Statsd chart");
                    chart->context    = strdupz(s);
                    chart->family     = strdupz("overview");
                    chart->units      = strdupz("value");
                    chart->priority   = NETDATA_CHART_PRIO_STATSD_PRIVATE;
                    chart->chart_type = RRDSET_TYPE_LINE;

                    chart->next = app->charts;
                    app->charts = chart;

                    if (!strncmp(
                            filename,
                            netdata_configured_stock_config_dir,
                            strlen(netdata_configured_stock_config_dir))) {
                        char tmpfilename[FILENAME_MAX + 1];
                        strncpyz(tmpfilename, filename, FILENAME_MAX);
                        chart->module = strdupz(basename(tmpfilename));
                    } else {
                        chart->module = strdupz("synthetic_chart");
                    }
                }
            }
            else
                netdata_log_error("STATSD: ignoring line %zu ('%s') of file '%s', [app] is not defined.", line, s, filename);

            continue;
        }

        if(!app) {
            netdata_log_error("STATSD: ignoring line %zu ('%s') of file '%s', it is outside all sections.", line, s, filename);
            continue;
        }

        char *name = s;
        char *value = strchr(s, '=');
        if(!value) {
            netdata_log_error("STATSD: ignoring line %zu ('%s') of file '%s', there is no = in it.", line, s, filename);
            continue;
        }
        *value = '\0';
        value++;

        name = trim(name);
        value = trim(value);

        if(!name || *name == '#') {
            netdata_log_error("STATSD: ignoring line %zu of file '%s', name is empty.", line, filename);
            continue;
        }
        if(!value) {
            netdata_log_debug(D_CONFIG, "STATSD: ignoring line %zu of file '%s', value is empty.", line, filename);
            continue;
        }

        if(unlikely(dict)) {
            // parse [dictionary] members

            dictionary_set(dict, name, value, strlen(value) + 1);
        }
        else if(!chart) {
            // parse [app] members

            if(!strcmp(name, "name")) {
                freez((void *)app->name);
                netdata_fix_chart_name(value);
                app->name = strdupz(value);
            }
            else if (!strcmp(name, "metrics")) {
                simple_pattern_free(app->metrics);
                app->metrics = simple_pattern_create(value, NULL, SIMPLE_PATTERN_EXACT, true);
            }
            else if (!strcmp(name, "private charts")) {
                if (!strcmp(value, "yes") || !strcmp(value, "on"))
                    app->default_options |= STATSD_METRIC_OPTION_PRIVATE_CHART_ENABLED;
                else
                    app->default_options &= ~STATSD_METRIC_OPTION_PRIVATE_CHART_ENABLED;
            }
            else if (!strcmp(name, "gaps when not collected")) {
                if (!strcmp(value, "yes") || !strcmp(value, "on"))
                    app->default_options |= STATSD_METRIC_OPTION_SHOW_GAPS_WHEN_NOT_COLLECTED;
            }
            else if (!strcmp(name, "memory mode")) {
                // this is not supported anymore
                // with the implementation of storage engines, all charts have the same storage engine always
                // app->rrd_memory_mode = rrd_memory_mode_id(value);
                ;
            }
            else if (!strcmp(name, "history")) {
                app->rrd_history_entries = atol(value);
                if (app->rrd_history_entries < 5)
                    app->rrd_history_entries = 5;
            }
            else {
                netdata_log_error("STATSD: ignoring line %zu ('%s') of file '%s'. Unknown keyword for the [app] section.", line, name, filename);
                continue;
            }
        }
        else {
            // parse [chart] members

            if(!strcmp(name, "name")) {
                freez((void *)chart->name);
                netdata_fix_chart_id(value);
                chart->name = strdupz(value);
            }
            else if(!strcmp(name, "title")) {
                freez((void *)chart->title);
                chart->title = strdupz(value);
            }
            else if (!strcmp(name, "family")) {
                freez((void *)chart->family);
                chart->family = strdupz(value);
            }
            else if (!strcmp(name, "context")) {
                freez((void *)chart->context);
                netdata_fix_chart_id(value);
                chart->context = strdupz(value);
            }
            else if (!strcmp(name, "units")) {
                freez((void *)chart->units);
                chart->units = strdupz(value);
            }
            else if (!strcmp(name, "priority")) {
                chart->priority = atol(value);
            }
            else if (!strcmp(name, "type")) {
                chart->chart_type = rrdset_type_id(value);
            }
            else if (!strcmp(name, "dimension")) {
                // metric [name [type [multiplier [divisor]]]]
                char *words[10] = { NULL };
                size_t num_words = quoted_strings_splitter_pluginsd(value, words, 10);

                int pattern = 0;
                size_t i = 0;
                char *metric_name   = get_word(words, num_words, i++);

                if(strcmp(metric_name, "pattern") == 0) {
                    metric_name = get_word(words, num_words, i++);
                    pattern = 1;
                }

                char *dim_name   = get_word(words, num_words, i++);
                char *type       = get_word(words, num_words, i++);
                char *multiplier = get_word(words, num_words, i++);
                char *divisor    = get_word(words, num_words, i++);
                char *opts       = get_word(words, num_words, i++);

                RRDDIM_FLAGS flags = RRDDIM_FLAG_NONE;
                RRDDIM_OPTIONS options = RRDDIM_OPTION_NONE;
                if(opts && *opts) {
                    if(strstr(opts, "hidden") != NULL) options |= RRDDIM_OPTION_HIDDEN;
                    if(strstr(opts, "noreset") != NULL) options |= RRDDIM_OPTION_DONT_DETECT_RESETS_OR_OVERFLOWS;
                    if(strstr(opts, "nooverflow") != NULL) options |= RRDDIM_OPTION_DONT_DETECT_RESETS_OR_OVERFLOWS;
                }

                if(!pattern) {
                    if(app->dict) {
                        if(dim_name && *dim_name) {
                            char *n = dictionary_get(app->dict, dim_name);
                            if(n) dim_name = n;
                        }
                        else {
                            dim_name = dictionary_get(app->dict, metric_name);
                        }
                    }

                    if(!dim_name || !*dim_name)
                        dim_name = metric_name;
                }

                STATSD_APP_CHART_DIM *dim = add_dimension_to_app_chart(
                        app
                        , chart
                        , metric_name
                        , dim_name
                        , (multiplier && *multiplier)?str2l(multiplier):1
                        , (divisor && *divisor)?str2l(divisor):1
                        , flags
                        ,
                    options, string2valuetype(type, line, filename)
                );

                if(pattern)
                    dim->metric_pattern = simple_pattern_create(dim->metric, NULL, SIMPLE_PATTERN_EXACT, true);
            }
            else {
                netdata_log_error("STATSD: ignoring line %zu ('%s') of file '%s'. Unknown keyword for the [%s] section.", line, name, filename, chart->id);
                continue;
            }
        }
    }

    freez(buffer);
    fclose(fp);
    return 0;
}

static int statsd_file_callback(const char *filename, void *data) {
    (void)data;
    return statsd_readfile(filename, NULL, NULL, NULL);
}

static inline void statsd_readdir(const char *user_path, const char *stock_path, const char *subpath) {
    recursive_config_double_dir_load(user_path, stock_path, subpath, statsd_file_callback, NULL, 0);
}

// --------------------------------------------------------------------------------------------------------------------
// send metrics to netdata - in private charts - called from the main thread

// extract chart type and chart id from metric name
static inline void statsd_get_metric_type_and_id(STATSD_METRIC *m, char *type, char *id, char *context, const char *metrictype, size_t len) {

    // The full chart type.id looks like this:
    // ${STATSD_CHART_PREFIX} + "_" + ${METRIC_NAME} + "_" + ${METRIC_TYPE}
    //
    // where:
    // STATSD_CHART_PREFIX = "statsd" as defined above
    // METRIC_NAME = whatever the user gave to statsd
    // METRIC_TYPE = "gauge", "counter", "meter", "timer", "histogram", "set", "dictionary"

    // for chart type, we want:
    // ${STATSD_CHART_PREFIX} + "_" + the first word of ${METRIC_NAME}

    // find the first word of ${METRIC_NAME}
    char firstword[len + 1], *s = "";
    strncpyz(firstword, m->name, len);
    for (s = firstword; *s ; s++) {
        if (unlikely(*s == '.' || *s == '_')) {
            *s = '\0';
            s++;
            break;
        }
    }
    // firstword has the first word of ${METRIC_NAME}
    // s has the remaining, if any

    // create the chart type:
    snprintfz(type, len, STATSD_CHART_PREFIX "_%s", firstword);

    // for chart id, we want:
    // the remaining of the words of ${METRIC_NAME} + "_" + ${METRIC_TYPE}
    // or the ${METRIC_NAME} has no remaining words, the ${METRIC_TYPE} alone
    if(*s)
        snprintfz(id, len, "%s_%s", s, metrictype);
    else
        snprintfz(id, len, "%s", metrictype);

    // for the context, we want the full of both the above, separated with a dot (type.id):
    if(m->context)
        snprintfz(context, RRD_ID_LENGTH_MAX, STATSD_CHART_PREFIX "_%s", string2str(m->context));
    else
        snprintfz(context, RRD_ID_LENGTH_MAX, "%s.%s", type, id);

    // make sure they don't have illegal characters
    netdata_fix_chart_id(type);
    netdata_fix_chart_id(id);
    netdata_fix_chart_id(context);
}

static inline void statsd_private_rrdset_create(
        STATSD_METRIC *m
        , const char *type
        , const char *id
        , const char *name
        , const char *family
        , const char *context
        , const char *title
        , const char *units
        , long priority
        , int update_every
        , RRDSET_TYPE chart_type
) {
    if(m->st)
        return;

    statsd.private_charts++;

<<<<<<< HEAD
    RRDSET *st = m->st = rrdset_create_custom(
            rrdb.localhost    // host
=======
    RRDSET *st = rrdset_create_custom(
            localhost         // host
>>>>>>> 0e230a26
            , type            // type
            , id              // id
            , name            // name
            , family          // family
            , context         // context
            , title           // title
            , units           // units
            , PLUGIN_STATSD_NAME // plugin
            , "private_chart" // module
            , priority        // priority
            , update_every    // update every
            , chart_type      // chart type
            , default_rrd_memory_mode     // memory mode
            , default_rrd_history_entries // history
    );
    rrdset_flag_set(st, RRDSET_FLAG_STORE_FIRST);

    if(statsd.private_charts_hidden)
        rrdset_flag_set(st, RRDSET_FLAG_HIDDEN);

    if(m->rrdlabels) {
        if (!st->rrdlabels) {
            st->rrdlabels = rrdlabels_create();
            rrdlabels_copy(st->rrdlabels, m->rrdlabels);
        }
        else
            rrdlabels_migrate_to_these(st->rrdlabels, m->rrdlabels);
    }

    // rrdset_flag_set(st, RRDSET_FLAG_DEBUG);
}

static inline void statsd_private_chart_gauge(STATSD_METRIC *m) {
    netdata_log_debug(D_STATSD, "updating private chart for gauge metric '%s'", m->name);

    if(unlikely(!m->st || m->options & STATSD_METRIC_OPTION_UPDATED_CHART_METADATA)) {
        m->options &= ~STATSD_METRIC_OPTION_UPDATED_CHART_METADATA;

        char type[RRD_ID_LENGTH_MAX + 1], id[RRD_ID_LENGTH_MAX + 1], context[RRD_ID_LENGTH_MAX + 1];
        statsd_get_metric_type_and_id(m, type, id, context, "gauge", RRD_ID_LENGTH_MAX);

        char title[RRD_ID_LENGTH_MAX + 1];
        if(m->title)
            snprintfz(title, RRD_ID_LENGTH_MAX, "%s", string2str(m->title));
        else
            snprintfz(title, RRD_ID_LENGTH_MAX, "statsd private chart for gauge %s", m->name);

        statsd_private_rrdset_create(
                m
                , type
                , id
                , NULL          // name
                , m->family?string2str(m->family):"gauges"      // family (submenu)
                , context       // context
                , title         // title
                , m->units?string2str(m->units):"value"       // units
                , NETDATA_CHART_PRIO_STATSD_PRIVATE
                , statsd.update_every
                , RRDSET_TYPE_LINE
        );

        m->rd_value = rrddim_add(m->st, "gauge",  string2str(m->dimname), 1, statsd.decimal_detail, RRD_ALGORITHM_ABSOLUTE);

        if(m->options & STATSD_METRIC_OPTION_CHART_DIMENSION_COUNT)
            m->rd_count = rrddim_add(m->st, "events", NULL, 1, 1,    RRD_ALGORITHM_INCREMENTAL);
    }

    rrddim_set_by_pointer(m->st, m->rd_value, m->last);

    if(m->rd_count)
        rrddim_set_by_pointer(m->st, m->rd_count, m->events);

    rrdset_done(m->st);
}

static inline void statsd_private_chart_counter_or_meter(STATSD_METRIC *m, const char *dim, const char *family) {
    netdata_log_debug(D_STATSD, "updating private chart for %s metric '%s'", dim, m->name);

    if(unlikely(!m->st || m->options & STATSD_METRIC_OPTION_UPDATED_CHART_METADATA)) {
        m->options &= ~STATSD_METRIC_OPTION_UPDATED_CHART_METADATA;

        char type[RRD_ID_LENGTH_MAX + 1], id[RRD_ID_LENGTH_MAX + 1], context[RRD_ID_LENGTH_MAX + 1];
        statsd_get_metric_type_and_id(m, type, id, context, dim, RRD_ID_LENGTH_MAX);

        char title[RRD_ID_LENGTH_MAX + 1];
        if(m->title)
            snprintfz(title, RRD_ID_LENGTH_MAX, "%s", string2str(m->title));
        else
            snprintfz(title, RRD_ID_LENGTH_MAX, "statsd private chart for %s %s", dim, m->name);

        statsd_private_rrdset_create(
                m
                , type
                , id
                , NULL          // name
                , m->family?string2str(m->family):family        // family (submenu)
                , context       // context
                , title         // title
                , m->units?string2str(m->units):"events/s"    // units
                , NETDATA_CHART_PRIO_STATSD_PRIVATE
                , statsd.update_every
                , RRDSET_TYPE_AREA
        );

        m->rd_value = rrddim_add(m->st, dim, string2str(m->dimname), 1, 1, RRD_ALGORITHM_INCREMENTAL);

        if(m->options & STATSD_METRIC_OPTION_CHART_DIMENSION_COUNT)
            m->rd_count = rrddim_add(m->st, "events", NULL, 1, 1, RRD_ALGORITHM_INCREMENTAL);
    }

    rrddim_set_by_pointer(m->st, m->rd_value, m->last);

    if(m->rd_count)
        rrddim_set_by_pointer(m->st, m->rd_count, m->events);

    rrdset_done(m->st);
}

static inline void statsd_private_chart_set(STATSD_METRIC *m) {
    netdata_log_debug(D_STATSD, "updating private chart for set metric '%s'", m->name);

    if(unlikely(!m->st || m->options & STATSD_METRIC_OPTION_UPDATED_CHART_METADATA)) {
        m->options &= ~STATSD_METRIC_OPTION_UPDATED_CHART_METADATA;

        char type[RRD_ID_LENGTH_MAX + 1], id[RRD_ID_LENGTH_MAX + 1], context[RRD_ID_LENGTH_MAX + 1];
        statsd_get_metric_type_and_id(m, type, id, context, "set", RRD_ID_LENGTH_MAX);

        char title[RRD_ID_LENGTH_MAX + 1];
        if(m->title)
            snprintfz(title, RRD_ID_LENGTH_MAX, "%s", string2str(m->title));
        else
            snprintfz(title, RRD_ID_LENGTH_MAX, "statsd private chart for set %s", m->name);

        statsd_private_rrdset_create(
                m
                , type
                , id
                , NULL          // name
                , m->family?string2str(m->family):"sets"        // family (submenu)
                , context       // context
                , title         // title
                , m->units?string2str(m->units):"entries"     // units
                , NETDATA_CHART_PRIO_STATSD_PRIVATE
                , statsd.update_every
                , RRDSET_TYPE_LINE
        );

        m->rd_value = rrddim_add(m->st, "set", m->dimname?string2str(m->dimname):"unique", 1, 1, RRD_ALGORITHM_ABSOLUTE);

        if(m->options & STATSD_METRIC_OPTION_CHART_DIMENSION_COUNT)
            m->rd_count = rrddim_add(m->st, "events", NULL, 1, 1, RRD_ALGORITHM_INCREMENTAL);
    }

    rrddim_set_by_pointer(m->st, m->rd_value, m->last);

    if(m->rd_count)
        rrddim_set_by_pointer(m->st, m->rd_count, m->events);

    rrdset_done(m->st);
}

static inline void statsd_private_chart_dictionary(STATSD_METRIC *m) {
    netdata_log_debug(D_STATSD, "updating private chart for dictionary metric '%s'", m->name);

    if(unlikely(!m->st || m->options & STATSD_METRIC_OPTION_UPDATED_CHART_METADATA)) {
        m->options &= ~STATSD_METRIC_OPTION_UPDATED_CHART_METADATA;

        char type[RRD_ID_LENGTH_MAX + 1], id[RRD_ID_LENGTH_MAX + 1], context[RRD_ID_LENGTH_MAX + 1];
        statsd_get_metric_type_and_id(m, type, id, context, "dictionary", RRD_ID_LENGTH_MAX);

        char title[RRD_ID_LENGTH_MAX + 1];
        if(m->title)
            snprintfz(title, RRD_ID_LENGTH_MAX, "%s", string2str(m->title));
        else
            snprintfz(title, RRD_ID_LENGTH_MAX, "statsd private chart for dictionary %s", m->name);

        statsd_private_rrdset_create(
            m
            , type
            , id
            , NULL          // name
            , m->family?string2str(m->family):"dictionaries" // family (submenu)
            , context       // context
            , title         // title
            , m->units?string2str(m->units):"events/s"     // units
            , NETDATA_CHART_PRIO_STATSD_PRIVATE
            , statsd.update_every
            , RRDSET_TYPE_STACKED
        );

        if(m->options & STATSD_METRIC_OPTION_CHART_DIMENSION_COUNT)
            m->rd_count = rrddim_add(m->st, "events", NULL, 1, 1, RRD_ALGORITHM_INCREMENTAL);
    }

    STATSD_METRIC_DICTIONARY_ITEM *t;
    dfe_start_read(m->dictionary.dict, t) {
        if (!t->rd) t->rd = rrddim_add(m->st, t_dfe.name, NULL, 1, 1, RRD_ALGORITHM_INCREMENTAL);
        rrddim_set_by_pointer(m->st, t->rd, (collected_number)t->count);
    }
    dfe_done(t);

    if(m->rd_count)
        rrddim_set_by_pointer(m->st, m->rd_count, m->events);

    rrdset_done(m->st);
}

static inline void statsd_private_chart_timer_or_histogram(STATSD_METRIC *m, const char *dim, const char *family, const char *units) {
    netdata_log_debug(D_STATSD, "updating private chart for %s metric '%s'", dim, m->name);

    if(unlikely(!m->st || m->options & STATSD_METRIC_OPTION_UPDATED_CHART_METADATA)) {
        m->options &= ~STATSD_METRIC_OPTION_UPDATED_CHART_METADATA;

        char type[RRD_ID_LENGTH_MAX + 1], id[RRD_ID_LENGTH_MAX + 1], context[RRD_ID_LENGTH_MAX + 1];
        statsd_get_metric_type_and_id(m, type, id, context, dim, RRD_ID_LENGTH_MAX);

        char title[RRD_ID_LENGTH_MAX + 1];
        if(m->title)
            snprintfz(title, RRD_ID_LENGTH_MAX, "%s", string2str(m->title));
        else
            snprintfz(title, RRD_ID_LENGTH_MAX, "statsd private chart for %s %s", dim, m->name);

        statsd_private_rrdset_create(
                m
                , type
                , id
                , NULL          // name
                , m->family?string2str(m->family):family        // family (submenu)
                , context       // context
                , title         // title
                , m->units?string2str(m->units):units         // units
                , NETDATA_CHART_PRIO_STATSD_PRIVATE
                , statsd.update_every
                , RRDSET_TYPE_AREA
        );

        m->histogram.ext->rd_min = rrddim_add(m->st, "min", NULL, 1, statsd.decimal_detail, RRD_ALGORITHM_ABSOLUTE);
        m->histogram.ext->rd_max = rrddim_add(m->st, "max", NULL, 1, statsd.decimal_detail, RRD_ALGORITHM_ABSOLUTE);
        m->rd_value              = rrddim_add(m->st, "average", NULL, 1, statsd.decimal_detail, RRD_ALGORITHM_ABSOLUTE);
        m->histogram.ext->rd_percentile = rrddim_add(m->st, statsd.histogram_percentile_str, NULL, 1, statsd.decimal_detail, RRD_ALGORITHM_ABSOLUTE);
        m->histogram.ext->rd_median = rrddim_add(m->st, "median", NULL, 1, statsd.decimal_detail, RRD_ALGORITHM_ABSOLUTE);
        m->histogram.ext->rd_stddev = rrddim_add(m->st, "stddev", NULL, 1, statsd.decimal_detail, RRD_ALGORITHM_ABSOLUTE);
        //m->histogram.ext->rd_sum = rrddim_add(m->st, "sum", NULL, 1, statsd.decimal_detail, RRD_ALGORITHM_ABSOLUTE);

        if(m->options & STATSD_METRIC_OPTION_CHART_DIMENSION_COUNT)
            m->rd_count = rrddim_add(m->st, "events", NULL, 1, 1, RRD_ALGORITHM_INCREMENTAL);
    }

    rrddim_set_by_pointer(m->st, m->histogram.ext->rd_min, m->histogram.ext->last_min);
    rrddim_set_by_pointer(m->st, m->histogram.ext->rd_max, m->histogram.ext->last_max);
    rrddim_set_by_pointer(m->st, m->histogram.ext->rd_percentile, m->histogram.ext->last_percentile);
    rrddim_set_by_pointer(m->st, m->histogram.ext->rd_median, m->histogram.ext->last_median);
    rrddim_set_by_pointer(m->st, m->histogram.ext->rd_stddev, m->histogram.ext->last_stddev);
    //rrddim_set_by_pointer(m->st, m->histogram.ext->rd_sum, m->histogram.ext->last_sum);
    rrddim_set_by_pointer(m->st, m->rd_value, m->last);

    if(m->rd_count)
        rrddim_set_by_pointer(m->st, m->rd_count, m->events);

    rrdset_done(m->st);
}

// --------------------------------------------------------------------------------------------------------------------
// statsd flush metrics

static inline void statsd_flush_gauge(STATSD_METRIC *m) {
    netdata_log_debug(D_STATSD, "flushing gauge metric '%s'", m->name);

    int updated = 0;
    if(unlikely(!m->reset && m->count)) {
        m->last = (collected_number) (m->gauge.value * statsd.decimal_detail);

        m->reset = 1;
        updated = 1;
    }

    if(unlikely(m->options & STATSD_METRIC_OPTION_PRIVATE_CHART_ENABLED && (updated || !(m->options & STATSD_METRIC_OPTION_SHOW_GAPS_WHEN_NOT_COLLECTED))))
        statsd_private_chart_gauge(m);
}

static inline void statsd_flush_counter_or_meter(STATSD_METRIC *m, const char *dim, const char *family) {
    netdata_log_debug(D_STATSD, "flushing %s metric '%s'", dim, m->name);

    int updated = 0;
    if(unlikely(!m->reset && m->count)) {
        m->last = m->counter.value;

        m->reset = 1;
        updated = 1;
    }

    if(unlikely(m->options & STATSD_METRIC_OPTION_PRIVATE_CHART_ENABLED && (updated || !(m->options & STATSD_METRIC_OPTION_SHOW_GAPS_WHEN_NOT_COLLECTED))))
        statsd_private_chart_counter_or_meter(m, dim, family);
}

static inline void statsd_flush_counter(STATSD_METRIC *m) {
    statsd_flush_counter_or_meter(m, "counter", "counters");
}

static inline void statsd_flush_meter(STATSD_METRIC *m) {
    statsd_flush_counter_or_meter(m, "meter", "meters");
}

static inline void statsd_flush_set(STATSD_METRIC *m) {
    netdata_log_debug(D_STATSD, "flushing set metric '%s'", m->name);

    int updated = 0;
    if(unlikely(!m->reset && m->count)) {
        m->last = (collected_number)dictionary_entries(m->set.dict);

        m->reset = 1;
        updated = 1;
    }
    else {
        m->last = 0;
    }

    if(unlikely(m->options & STATSD_METRIC_OPTION_PRIVATE_CHART_ENABLED && (updated || !(m->options & STATSD_METRIC_OPTION_SHOW_GAPS_WHEN_NOT_COLLECTED))))
        statsd_private_chart_set(m);
}

static inline void statsd_flush_dictionary(STATSD_METRIC *m) {
    netdata_log_debug(D_STATSD, "flushing dictionary metric '%s'", m->name);

    int updated = 0;
    if(unlikely(!m->reset && m->count)) {
        m->last = (collected_number)dictionary_entries(m->dictionary.dict);

        m->reset = 1;
        updated = 1;
    }
    else {
        m->last = 0;
    }

    if(unlikely(m->options & STATSD_METRIC_OPTION_PRIVATE_CHART_ENABLED && (updated || !(m->options & STATSD_METRIC_OPTION_SHOW_GAPS_WHEN_NOT_COLLECTED))))
        statsd_private_chart_dictionary(m);

    if(dictionary_entries(m->dictionary.dict) >= statsd.dictionary_max_unique) {
        if(!(m->options & STATSD_METRIC_OPTION_COLLECTION_FULL_LOGGED)) {
            m->options |= STATSD_METRIC_OPTION_COLLECTION_FULL_LOGGED;
            collector_info(
                "STATSD dictionary '%s' reach max of %zu items - try increasing 'dictionaries max unique dimensions' in netdata.conf",
                m->name,
                dictionary_entries(m->dictionary.dict));
        }
    }
}

static inline void statsd_flush_timer_or_histogram(STATSD_METRIC *m, const char *dim, const char *family, const char *units) {
    netdata_log_debug(D_STATSD, "flushing %s metric '%s'", dim, m->name);

    int updated = 0;
    if(unlikely(!m->reset && m->count && m->histogram.ext->used > 0)) {
        size_t len = m->histogram.ext->used;
        NETDATA_DOUBLE *series = m->histogram.ext->values;
        sort_series(series, len);

        m->histogram.ext->last_min = (collected_number)roundndd(series[0] * statsd.decimal_detail);
        m->histogram.ext->last_max = (collected_number)roundndd(series[len - 1] * statsd.decimal_detail);
        m->last = (collected_number)roundndd(average(series, len) * statsd.decimal_detail);
        m->histogram.ext->last_median = (collected_number)roundndd(median_on_sorted_series(series, len) * statsd.decimal_detail);
        m->histogram.ext->last_stddev = (collected_number)roundndd(standard_deviation(series, len) * statsd.decimal_detail);
        m->histogram.ext->last_sum = (collected_number)roundndd(sum(series, len) * statsd.decimal_detail);

        size_t pct_len = (size_t)floor((double)len * statsd.histogram_percentile / 100.0);
        if(pct_len < 1)
            m->histogram.ext->last_percentile = (collected_number)(series[0] * statsd.decimal_detail);
        else
            m->histogram.ext->last_percentile = (collected_number)roundndd(series[pct_len - 1] * statsd.decimal_detail);

        netdata_log_debug(D_STATSD, "STATSD %s metric %s: min " COLLECTED_NUMBER_FORMAT ", max " COLLECTED_NUMBER_FORMAT ", last " COLLECTED_NUMBER_FORMAT ", pcent " COLLECTED_NUMBER_FORMAT ", median " COLLECTED_NUMBER_FORMAT ", stddev " COLLECTED_NUMBER_FORMAT ", sum " COLLECTED_NUMBER_FORMAT,
              dim, m->name, m->histogram.ext->last_min, m->histogram.ext->last_max, m->last, m->histogram.ext->last_percentile, m->histogram.ext->last_median, m->histogram.ext->last_stddev, m->histogram.ext->last_sum);

        m->histogram.ext->zeroed = 0;
        m->reset = 1;
        updated = 1;
    }
    else if(unlikely(!m->histogram.ext->zeroed)) {
        // reset the metrics
        // if we collected anything, they will be updated below
        // this ensures that we report zeros if nothing is collected

        m->histogram.ext->last_min = 0;
        m->histogram.ext->last_max = 0;
        m->last = 0;
        m->histogram.ext->last_median = 0;
        m->histogram.ext->last_stddev = 0;
        m->histogram.ext->last_sum = 0;
        m->histogram.ext->last_percentile = 0;

        m->histogram.ext->zeroed = 1;
    }

    if(unlikely(m->options & STATSD_METRIC_OPTION_PRIVATE_CHART_ENABLED && (updated || !(m->options & STATSD_METRIC_OPTION_SHOW_GAPS_WHEN_NOT_COLLECTED))))
        statsd_private_chart_timer_or_histogram(m, dim, family, units);
}

static inline void statsd_flush_timer(STATSD_METRIC *m) {
    statsd_flush_timer_or_histogram(m, "timer", "timers", "milliseconds");
}

static inline void statsd_flush_histogram(STATSD_METRIC *m) {
    statsd_flush_timer_or_histogram(m, "histogram", "histograms", "value");
}

static inline RRD_ALGORITHM statsd_algorithm_for_metric(STATSD_METRIC *m) {
    switch(m->type) {
        default:
        case STATSD_METRIC_TYPE_GAUGE:
        case STATSD_METRIC_TYPE_SET:
        case STATSD_METRIC_TYPE_TIMER:
        case STATSD_METRIC_TYPE_HISTOGRAM:
            return RRD_ALGORITHM_ABSOLUTE;

        case STATSD_METRIC_TYPE_METER:
        case STATSD_METRIC_TYPE_COUNTER:
        case STATSD_METRIC_TYPE_DICTIONARY:
            return RRD_ALGORITHM_INCREMENTAL;
    }
}

static inline void link_metric_to_app_dimension(STATSD_APP *app, STATSD_METRIC *m, STATSD_APP_CHART *chart, STATSD_APP_CHART_DIM *dim) {
    if(dim->value_type == STATSD_APP_CHART_DIM_VALUE_TYPE_EVENTS) {
        dim->value_ptr = &m->events;
        dim->algorithm = RRD_ALGORITHM_INCREMENTAL;
    }
    else if(m->type == STATSD_METRIC_TYPE_HISTOGRAM || m->type == STATSD_METRIC_TYPE_TIMER) {
        dim->algorithm = RRD_ALGORITHM_ABSOLUTE;
        dim->divisor *= statsd.decimal_detail;

        switch(dim->value_type) {
            case STATSD_APP_CHART_DIM_VALUE_TYPE_EVENTS:
                // will never match - added to avoid warning
                break;

            case STATSD_APP_CHART_DIM_VALUE_TYPE_LAST:
            case STATSD_APP_CHART_DIM_VALUE_TYPE_AVERAGE:
                dim->value_ptr = &m->last;
                break;

            case STATSD_APP_CHART_DIM_VALUE_TYPE_SUM:
                dim->value_ptr = &m->histogram.ext->last_sum;
                break;

            case STATSD_APP_CHART_DIM_VALUE_TYPE_MIN:
                dim->value_ptr = &m->histogram.ext->last_min;
                break;

            case STATSD_APP_CHART_DIM_VALUE_TYPE_MAX:
                dim->value_ptr = &m->histogram.ext->last_max;
                break;

            case STATSD_APP_CHART_DIM_VALUE_TYPE_MEDIAN:
                dim->value_ptr = &m->histogram.ext->last_median;
                break;

            case STATSD_APP_CHART_DIM_VALUE_TYPE_PERCENTILE:
                dim->value_ptr = &m->histogram.ext->last_percentile;
                break;

            case STATSD_APP_CHART_DIM_VALUE_TYPE_STDDEV:
                dim->value_ptr = &m->histogram.ext->last_stddev;
                break;
        }
    }
    else {
        if (dim->value_type != STATSD_APP_CHART_DIM_VALUE_TYPE_LAST)
            netdata_log_error("STATSD: unsupported value type for dimension '%s' of chart '%s' of app '%s' on metric '%s'", dim->name, chart->id, app->name, m->name);

        dim->value_ptr = &m->last;
        dim->algorithm = statsd_algorithm_for_metric(m);

        if(m->type == STATSD_METRIC_TYPE_GAUGE)
            dim->divisor *= statsd.decimal_detail;
    }

    if(unlikely(chart->st && dim->rd)) {
        rrddim_set_algorithm(chart->st, dim->rd, dim->algorithm);
        rrddim_set_multiplier(chart->st, dim->rd, dim->multiplier);
        rrddim_set_divisor(chart->st, dim->rd, dim->divisor);
    }

    chart->dimensions_linked_count++;
    m->options |= STATSD_METRIC_OPTION_USED_IN_APPS;
    netdata_log_debug(D_STATSD, "metric '%s' of type %u linked with app '%s', chart '%s', dimension '%s', algorithm '%s'", m->name, m->type, app->name, chart->id, dim->name, rrd_algorithm_name(dim->algorithm));
}

static inline void check_if_metric_is_for_app(STATSD_INDEX *index, STATSD_METRIC *m) {
    (void)index;

    STATSD_APP *app;
    for(app = statsd.apps; app ;app = app->next) {
        if(unlikely(simple_pattern_matches(app->metrics, m->name))) {
            netdata_log_debug(D_STATSD, "metric '%s' matches app '%s'", m->name, app->name);

            // the metric should get the options from the app

            if(app->default_options & STATSD_METRIC_OPTION_PRIVATE_CHART_ENABLED)
                m->options |= STATSD_METRIC_OPTION_PRIVATE_CHART_ENABLED;
            else
                m->options &= ~STATSD_METRIC_OPTION_PRIVATE_CHART_ENABLED;

            if(app->default_options & STATSD_METRIC_OPTION_SHOW_GAPS_WHEN_NOT_COLLECTED)
                m->options |= STATSD_METRIC_OPTION_SHOW_GAPS_WHEN_NOT_COLLECTED;
            else
                m->options &= ~STATSD_METRIC_OPTION_SHOW_GAPS_WHEN_NOT_COLLECTED;

            m->options |= STATSD_METRIC_OPTION_PRIVATE_CHART_CHECKED;

            // check if there is a chart in this app, willing to get this metric
            STATSD_APP_CHART *chart;
            for(chart = app->charts; chart; chart = chart->next) {

                STATSD_APP_CHART_DIM *dim;
                for(dim = chart->dimensions; dim ; dim = dim->next) {
                    if(unlikely(dim->metric_pattern)) {
                        size_t dim_name_len = strlen(dim->name);
                        size_t wildcarded_len = dim_name_len + strlen(m->name) + 1;
                        char wildcarded[wildcarded_len];

                        strcpy(wildcarded, dim->name);
                        char *ws = &wildcarded[dim_name_len];

                        if(simple_pattern_matches_extract(dim->metric_pattern, m->name, ws, wildcarded_len - dim_name_len) == SP_MATCHED_POSITIVE) {

                            char *final_name = NULL;

                            if(app->dict) {
                                if(likely(*wildcarded)) {
                                    // use the name of the wildcarded string
                                    final_name = dictionary_get(app->dict, wildcarded);
                                }

                                if(unlikely(!final_name)) {
                                    // use the name of the metric
                                    final_name = dictionary_get(app->dict, m->name);
                                }
                            }

                            if(unlikely(!final_name))
                                final_name = wildcarded;

                            add_dimension_to_app_chart(
                                    app
                                    , chart
                                    , m->name
                                    , final_name
                                    , dim->multiplier
                                    , dim->divisor
                                    , dim->flags
                                    , dim->options
                                    , dim->value_type
                            );

                            // the new dimension is appended to the list
                            // so, it will be matched and linked later too
                        }
                    }
                    else if(!dim->value_ptr && dim->metric_hash == m->hash && !strcmp(dim->metric, m->name)) {
                        // we have a match - this metric should be linked to this dimension
                        link_metric_to_app_dimension(app, m, chart, dim);
                    }
                }

            }
        }
    }
}

static inline RRDDIM *statsd_add_dim_to_app_chart(STATSD_APP *app, STATSD_APP_CHART *chart, STATSD_APP_CHART_DIM *dim) {
    (void)app;

    // allow the same statsd metric to be added multiple times to the same chart

    STATSD_APP_CHART_DIM *tdim;
    size_t count_same_metric = 0, count_same_metric_value_type = 0;
    size_t pos_same_metric_value_type = 0;

    for (tdim = chart->dimensions; tdim && tdim->next; tdim = tdim->next) {
        if (dim->metric_hash == tdim->metric_hash && !strcmp(dim->metric, tdim->metric)) {
            count_same_metric++;

            if(dim->value_type == tdim->value_type) {
                count_same_metric_value_type++;
                if (tdim == dim)
                    pos_same_metric_value_type = count_same_metric_value_type;
            }
        }
    }

    if(count_same_metric > 1) {
        // the same metric is found multiple times

        size_t len = strlen(dim->metric) + 100;
        char metric[ len + 1 ];

        if(count_same_metric_value_type > 1) {
            // the same metric, with the same value type, is added multiple times
            snprintfz(metric, len, "%s_%s%zu", dim->metric, valuetype2string(dim->value_type), pos_same_metric_value_type);
        }
        else {
            // the same metric, with different value type is added
            snprintfz(metric, len, "%s_%s", dim->metric, valuetype2string(dim->value_type));
        }

        dim->rd = rrddim_add(chart->st, metric, dim->name, dim->multiplier, dim->divisor, dim->algorithm);
        if(dim->flags != RRDDIM_FLAG_NONE) dim->rd->flags |= dim->flags;
        if(dim->options != RRDDIM_OPTION_NONE) dim->rd->collector.options |= dim->options;
        return dim->rd;
    }

    dim->rd = rrddim_add(chart->st, dim->metric, dim->name, dim->multiplier, dim->divisor, dim->algorithm);
    if(dim->flags != RRDDIM_FLAG_NONE) dim->rd->flags |= dim->flags;
    if(dim->options != RRDDIM_OPTION_NONE) dim->rd->collector.options |= dim->options;
    return dim->rd;
}

static inline void statsd_update_app_chart(STATSD_APP *app, STATSD_APP_CHART *chart) {
    netdata_log_debug(D_STATSD, "updating chart '%s' for app '%s'", chart->id, app->name);

    if(!chart->st) {
        chart->st = rrdset_create_custom(
                localhost                   // host
                , app->name                 // type
                , chart->id                 // id
                , chart->name               // name
                , chart->family             // family
                , chart->context            // context
                , chart->title              // title
                , chart->units              // units
                , PLUGIN_STATSD_NAME        // plugin
                , chart->module             // module
                , chart->priority           // priority
                , statsd.update_every       // update every
                , chart->chart_type         // chart type
                , app->rrd_memory_mode      // memory mode
                , app->rrd_history_entries  // history
        );

        rrdset_flag_set(chart->st, RRDSET_FLAG_STORE_FIRST);
        // rrdset_flag_set(chart->st, RRDSET_FLAG_DEBUG);
    }

    STATSD_APP_CHART_DIM *dim;
    for(dim = chart->dimensions; dim ;dim = dim->next) {
        if(likely(!dim->metric_pattern)) {
            if (unlikely(!dim->rd))
                statsd_add_dim_to_app_chart(app, chart, dim);

            if (unlikely(dim->value_ptr)) {
                netdata_log_debug(D_STATSD, "updating dimension '%s' (%s) of chart '%s' (%s) for app '%s' with value " COLLECTED_NUMBER_FORMAT, dim->name, rrddim_id(dim->rd), chart->id, rrdset_id(chart->st), app->name, *dim->value_ptr);
                rrddim_set_by_pointer(chart->st, dim->rd, *dim->value_ptr);
            }
        }
    }

    rrdset_done(chart->st);
    netdata_log_debug(D_STATSD, "completed update of chart '%s' for app '%s'", chart->id, app->name);
}

static inline void statsd_update_all_app_charts(void) {
    // netdata_log_debug(D_STATSD, "updating app charts");

    STATSD_APP *app;
    for(app = statsd.apps; app ;app = app->next) {
        // netdata_log_debug(D_STATSD, "updating charts for app '%s'", app->name);

        STATSD_APP_CHART *chart;
        for(chart = app->charts; chart ;chart = chart->next) {
            if(unlikely(chart->dimensions_linked_count)) {
                statsd_update_app_chart(app, chart);
            }
        }
    }

    // netdata_log_debug(D_STATSD, "completed update of app charts");
}

const char *statsd_metric_type_string(STATSD_METRIC_TYPE type) {
    switch(type) {
        case STATSD_METRIC_TYPE_COUNTER: return "counter";
        case STATSD_METRIC_TYPE_GAUGE: return "gauge";
        case STATSD_METRIC_TYPE_HISTOGRAM: return "histogram";
        case STATSD_METRIC_TYPE_METER: return "meter";
        case STATSD_METRIC_TYPE_SET: return "set";
        case STATSD_METRIC_TYPE_DICTIONARY: return "dictionary";
        case STATSD_METRIC_TYPE_TIMER: return "timer";
        default: return "unknown";
    }
}

static inline void statsd_flush_index_metrics(STATSD_INDEX *index, void (*flush_metric)(STATSD_METRIC *)) {
    STATSD_METRIC *m;

    // find the useful metrics (incremental = each time we are called, we check the new metrics only)
    dfe_start_read(index->dict, m) {
        // since we add new metrics at the beginning
        // check for useful charts, until the point we last checked
        if(unlikely(is_metric_checked(m))) break;

        if(unlikely(!(m->options & STATSD_METRIC_OPTION_CHECKED_IN_APPS))) {
            netdata_log_access("NEW STATSD METRIC '%s': '%s'", statsd_metric_type_string(m->type), m->name);
            check_if_metric_is_for_app(index, m);
            m->options |= STATSD_METRIC_OPTION_CHECKED_IN_APPS;
        }

        if(unlikely(!(m->options & STATSD_METRIC_OPTION_PRIVATE_CHART_CHECKED))) {
            if(unlikely(statsd.private_charts >= statsd.max_private_charts_hard)) {
                netdata_log_debug(D_STATSD, "STATSD: metric '%s' will not be charted, because the hard limit of the maximum number "
                                "of charts has been reached.", m->name);

                collector_info("STATSD: metric '%s' will not be charted, because the hard limit of the maximum number "
                               "of charts (%u) has been reached. Increase the number of charts by editing netdata.conf, "
                               "[statsd] section.", m->name, statsd.max_private_charts_hard);

                m->options &= ~STATSD_METRIC_OPTION_PRIVATE_CHART_ENABLED;
            }
            else {
                if (simple_pattern_matches(statsd.charts_for, m->name)) {
                    netdata_log_debug(D_STATSD, "STATSD: metric '%s' will be charted.", m->name);
                    m->options |= STATSD_METRIC_OPTION_PRIVATE_CHART_ENABLED;
                } else {
                    netdata_log_debug(D_STATSD, "STATSD: metric '%s' will not be charted.", m->name);
                    m->options &= ~STATSD_METRIC_OPTION_PRIVATE_CHART_ENABLED;
                }
            }

            m->options |= STATSD_METRIC_OPTION_PRIVATE_CHART_CHECKED;
        }

        // mark it as checked
        m->options |= STATSD_METRIC_OPTION_CHECKED;

        // check if it is used in charts
        if((m->options & (STATSD_METRIC_OPTION_PRIVATE_CHART_ENABLED|STATSD_METRIC_OPTION_USED_IN_APPS)) && !(m->options & STATSD_METRIC_OPTION_USEFUL)) {
            m->options |= STATSD_METRIC_OPTION_USEFUL;
            index->useful.count++;
            m->next_useful = index->useful.first;
            index->useful.first = m;
        }
    }
    dfe_done(m);

    // flush all the useful metrics
    for(m = index->useful.first; m ; m = m->next_useful) {
        spinlock_lock(&m->spinlock);
        flush_metric(m);
        spinlock_unlock(&m->spinlock);
    }
}


// --------------------------------------------------------------------------------------
// statsd main thread

static int statsd_listen_sockets_setup(void) {
    return listen_sockets_setup(&statsd.sockets);
}

static void statsd_main_cleanup(void *data) {
    struct netdata_static_thread *static_thread = (struct netdata_static_thread *)data;
    static_thread->enabled = NETDATA_MAIN_THREAD_EXITING;
    collector_info("cleaning up...");

    if (statsd.collection_threads_status) {
        int i;
        for (i = 0; i < statsd.threads; i++) {
            spinlock_lock(&statsd.collection_threads_status[i].spinlock);
            if(statsd.collection_threads_status[i].running) {
                collector_info("STATSD: stopping data collection thread %d...", i + 1);
                netdata_thread_cancel(statsd.collection_threads_status[i].thread);
            }
            else {
                collector_info("STATSD: data collection thread %d found stopped.", i + 1);
            }
            spinlock_unlock(&statsd.collection_threads_status[i].spinlock);
        }
    }

    collector_info("STATSD: closing sockets...");
    listen_sockets_close(&statsd.sockets);

    // destroy the dictionaries
    dictionary_destroy(statsd.gauges.dict);
    dictionary_destroy(statsd.meters.dict);
    dictionary_destroy(statsd.counters.dict);
    dictionary_destroy(statsd.histograms.dict);
    dictionary_destroy(statsd.dictionaries.dict);
    dictionary_destroy(statsd.sets.dict);
    dictionary_destroy(statsd.timers.dict);

    collector_info("STATSD: cleanup completed.");
    static_thread->enabled = NETDATA_MAIN_THREAD_EXITED;

    worker_unregister();
}

#define WORKER_STATSD_FLUSH_GAUGES 0
#define WORKER_STATSD_FLUSH_COUNTERS 1
#define WORKER_STATSD_FLUSH_METERS 2
#define WORKER_STATSD_FLUSH_TIMERS 3
#define WORKER_STATSD_FLUSH_HISTOGRAMS 4
#define WORKER_STATSD_FLUSH_SETS 5
#define WORKER_STATSD_FLUSH_DICTIONARIES 6
#define WORKER_STATSD_FLUSH_STATS 7

#if WORKER_UTILIZATION_MAX_JOB_TYPES < 8
#error WORKER_UTILIZATION_MAX_JOB_TYPES has to be at least 8
#endif

void *statsd_main(void *ptr) {
    worker_register("STATSDFLUSH");
    worker_register_job_name(WORKER_STATSD_FLUSH_GAUGES, "gauges");
    worker_register_job_name(WORKER_STATSD_FLUSH_COUNTERS, "counters");
    worker_register_job_name(WORKER_STATSD_FLUSH_METERS, "meters");
    worker_register_job_name(WORKER_STATSD_FLUSH_TIMERS, "timers");
    worker_register_job_name(WORKER_STATSD_FLUSH_HISTOGRAMS, "histograms");
    worker_register_job_name(WORKER_STATSD_FLUSH_SETS, "sets");
    worker_register_job_name(WORKER_STATSD_FLUSH_DICTIONARIES, "dictionaries");
    worker_register_job_name(WORKER_STATSD_FLUSH_STATS, "statistics");

    netdata_thread_cleanup_push(statsd_main_cleanup, ptr);

    statsd.gauges.dict = dictionary_create_advanced(STATSD_DICTIONARY_OPTIONS, &dictionary_stats_category_collectors, 0);
    statsd.meters.dict = dictionary_create_advanced(STATSD_DICTIONARY_OPTIONS, &dictionary_stats_category_collectors, 0);
    statsd.counters.dict = dictionary_create_advanced(STATSD_DICTIONARY_OPTIONS, &dictionary_stats_category_collectors, 0);
    statsd.histograms.dict = dictionary_create_advanced(STATSD_DICTIONARY_OPTIONS, &dictionary_stats_category_collectors, 0);
    statsd.dictionaries.dict = dictionary_create_advanced(STATSD_DICTIONARY_OPTIONS, &dictionary_stats_category_collectors, 0);
    statsd.sets.dict = dictionary_create_advanced(STATSD_DICTIONARY_OPTIONS, &dictionary_stats_category_collectors, 0);
    statsd.timers.dict = dictionary_create_advanced(STATSD_DICTIONARY_OPTIONS, &dictionary_stats_category_collectors, 0);

    dictionary_register_insert_callback(statsd.gauges.dict, dictionary_metric_insert_callback, &statsd.gauges);
    dictionary_register_insert_callback(statsd.meters.dict, dictionary_metric_insert_callback, &statsd.meters);
    dictionary_register_insert_callback(statsd.counters.dict, dictionary_metric_insert_callback, &statsd.counters);
    dictionary_register_insert_callback(statsd.histograms.dict, dictionary_metric_insert_callback, &statsd.histograms);
    dictionary_register_insert_callback(statsd.dictionaries.dict, dictionary_metric_insert_callback, &statsd.dictionaries);
    dictionary_register_insert_callback(statsd.sets.dict, dictionary_metric_insert_callback, &statsd.sets);
    dictionary_register_insert_callback(statsd.timers.dict, dictionary_metric_insert_callback, &statsd.timers);

    dictionary_register_delete_callback(statsd.gauges.dict, dictionary_metric_delete_callback, &statsd.gauges);
    dictionary_register_delete_callback(statsd.meters.dict, dictionary_metric_delete_callback, &statsd.meters);
    dictionary_register_delete_callback(statsd.counters.dict, dictionary_metric_delete_callback, &statsd.counters);
    dictionary_register_delete_callback(statsd.histograms.dict, dictionary_metric_delete_callback, &statsd.histograms);
    dictionary_register_delete_callback(statsd.dictionaries.dict, dictionary_metric_delete_callback, &statsd.dictionaries);
    dictionary_register_delete_callback(statsd.sets.dict, dictionary_metric_delete_callback, &statsd.sets);
    dictionary_register_delete_callback(statsd.timers.dict, dictionary_metric_delete_callback, &statsd.timers);

    // ----------------------------------------------------------------------------------------------------------------
    // statsd configuration

    statsd.enabled = config_get_boolean(CONFIG_SECTION_PLUGINS, "statsd", statsd.enabled);

    statsd.update_every = default_rrd_update_every;
    statsd.update_every = (int)config_get_number(CONFIG_SECTION_STATSD, "update every (flushInterval)", statsd.update_every);
    if(statsd.update_every < default_rrd_update_every) {
        collector_error("STATSD: minimum flush interval %d given, but the minimum is the update every of netdata. Using %d", statsd.update_every, default_rrd_update_every);
        statsd.update_every = default_rrd_update_every;
    }

#ifdef HAVE_RECVMMSG
    statsd.recvmmsg_size = (size_t)config_get_number(CONFIG_SECTION_STATSD, "udp messages to process at once", (long long)statsd.recvmmsg_size);
#endif

    statsd.charts_for = simple_pattern_create(
            config_get(CONFIG_SECTION_STATSD, "create private charts for metrics matching", "*"), NULL,
            SIMPLE_PATTERN_EXACT, true);
    statsd.max_private_charts_hard = (size_t)config_get_number(CONFIG_SECTION_STATSD, "max private charts hard limit", (long long)statsd.max_private_charts_hard);
    statsd.decimal_detail = (collected_number)config_get_number(CONFIG_SECTION_STATSD, "decimal detail", (long long int)statsd.decimal_detail);
    statsd.tcp_idle_timeout = (size_t) config_get_number(CONFIG_SECTION_STATSD, "disconnect idle tcp clients after seconds", (long long int)statsd.tcp_idle_timeout);
    statsd.private_charts_hidden = (unsigned int)config_get_boolean(CONFIG_SECTION_STATSD, "private charts hidden", statsd.private_charts_hidden);

    statsd.histogram_percentile = (double)config_get_float(CONFIG_SECTION_STATSD, "histograms and timers percentile (percentThreshold)", statsd.histogram_percentile);
    if(isless(statsd.histogram_percentile, 0) || isgreater(statsd.histogram_percentile, 100)) {
        collector_error("STATSD: invalid histograms and timers percentile %0.5f given", statsd.histogram_percentile);
        statsd.histogram_percentile = 95.0;
    }
    {
        char buffer[314 + 1];
        snprintfz(buffer, 314, "%0.1f%%", statsd.histogram_percentile);
        statsd.histogram_percentile_str = strdupz(buffer);
    }

    statsd.dictionary_max_unique = config_get_number(CONFIG_SECTION_STATSD, "dictionaries max unique dimensions", statsd.dictionary_max_unique);

    if(config_get_boolean(CONFIG_SECTION_STATSD, "add dimension for number of events received", 0)) {
        statsd.gauges.default_options |= STATSD_METRIC_OPTION_CHART_DIMENSION_COUNT;
        statsd.counters.default_options |= STATSD_METRIC_OPTION_CHART_DIMENSION_COUNT;
        statsd.meters.default_options |= STATSD_METRIC_OPTION_CHART_DIMENSION_COUNT;
        statsd.sets.default_options |= STATSD_METRIC_OPTION_CHART_DIMENSION_COUNT;
        statsd.histograms.default_options |= STATSD_METRIC_OPTION_CHART_DIMENSION_COUNT;
        statsd.timers.default_options |= STATSD_METRIC_OPTION_CHART_DIMENSION_COUNT;
        statsd.dictionaries.default_options |= STATSD_METRIC_OPTION_CHART_DIMENSION_COUNT;
    }

    if(config_get_boolean(CONFIG_SECTION_STATSD, "gaps on gauges (deleteGauges)", 0))
        statsd.gauges.default_options |= STATSD_METRIC_OPTION_SHOW_GAPS_WHEN_NOT_COLLECTED;

    if(config_get_boolean(CONFIG_SECTION_STATSD, "gaps on counters (deleteCounters)", 0))
        statsd.counters.default_options |= STATSD_METRIC_OPTION_SHOW_GAPS_WHEN_NOT_COLLECTED;

    if(config_get_boolean(CONFIG_SECTION_STATSD, "gaps on meters (deleteMeters)", 0))
        statsd.meters.default_options |= STATSD_METRIC_OPTION_SHOW_GAPS_WHEN_NOT_COLLECTED;

    if(config_get_boolean(CONFIG_SECTION_STATSD, "gaps on sets (deleteSets)", 0))
        statsd.sets.default_options |= STATSD_METRIC_OPTION_SHOW_GAPS_WHEN_NOT_COLLECTED;

    if(config_get_boolean(CONFIG_SECTION_STATSD, "gaps on histograms (deleteHistograms)", 0))
        statsd.histograms.default_options |= STATSD_METRIC_OPTION_SHOW_GAPS_WHEN_NOT_COLLECTED;

    if(config_get_boolean(CONFIG_SECTION_STATSD, "gaps on timers (deleteTimers)", 0))
        statsd.timers.default_options |= STATSD_METRIC_OPTION_SHOW_GAPS_WHEN_NOT_COLLECTED;

    if(config_get_boolean(CONFIG_SECTION_STATSD, "gaps on dictionaries (deleteDictionaries)", 0))
        statsd.dictionaries.default_options |= STATSD_METRIC_OPTION_SHOW_GAPS_WHEN_NOT_COLLECTED;

    size_t max_sockets = (size_t)config_get_number(CONFIG_SECTION_STATSD, "statsd server max TCP sockets", (long long int)(rlimit_nofile.rlim_cur / 4));

    statsd.threads = (int)config_get_number(CONFIG_SECTION_STATSD, "threads", statsd.threads);
    if(statsd.threads < 1) {
        collector_error("STATSD: Invalid number of threads %d, using %d", statsd.threads, statsd.threads);
        statsd.threads = 1;
        config_set_number(CONFIG_SECTION_STATSD, "collector threads", statsd.threads);
    }

    // read custom application definitions
    statsd_readdir(netdata_configured_user_config_dir, netdata_configured_stock_config_dir, "statsd.d");

    // ----------------------------------------------------------------------------------------------------------------
    // statsd setup

    if(!statsd.enabled) goto cleanup;

    statsd_listen_sockets_setup();
    if(!statsd.sockets.opened) {
        collector_error("STATSD: No statsd sockets to listen to. statsd will be disabled.");
        goto cleanup;
    }

    statsd.collection_threads_status = callocz((size_t)statsd.threads, sizeof(struct collection_thread_status));

    int i;
    for(i = 0; i < statsd.threads ;i++) {
        statsd.collection_threads_status[i].max_sockets = max_sockets / statsd.threads;
        char tag[NETDATA_THREAD_TAG_MAX + 1];
        snprintfz(tag, NETDATA_THREAD_TAG_MAX, "STATSD_IN[%d]", i + 1);
        spinlock_init(&statsd.collection_threads_status[i].spinlock);
        netdata_thread_create(&statsd.collection_threads_status[i].thread, tag, NETDATA_THREAD_OPTION_DEFAULT, statsd_collector_thread, &statsd.collection_threads_status[i]);
    }

    // ----------------------------------------------------------------------------------------------------------------
    // statsd monitoring charts

    RRDSET *st_metrics = NULL;
    RRDDIM *rd_metrics_gauge = NULL;
    RRDDIM *rd_metrics_counter = NULL;
    RRDDIM *rd_metrics_timer = NULL;
    RRDDIM *rd_metrics_meter = NULL;
    RRDDIM *rd_metrics_histogram = NULL;
    RRDDIM *rd_metrics_set = NULL;
    RRDDIM *rd_metrics_dictionary = NULL;
    RRDSET *st_useful_metrics = NULL;
    RRDDIM *rd_useful_metrics_gauge = NULL;
    RRDDIM *rd_useful_metrics_counter = NULL;
    RRDDIM *rd_useful_metrics_timer = NULL;
    RRDDIM *rd_useful_metrics_meter = NULL;
    RRDDIM *rd_useful_metrics_histogram = NULL;
    RRDDIM *rd_useful_metrics_set = NULL;
    RRDDIM *rd_useful_metrics_dictionary = NULL;
    RRDSET *st_events = NULL;
    RRDDIM *rd_events_gauge = NULL;
    RRDDIM *rd_events_counter = NULL;
    RRDDIM *rd_events_timer = NULL;
    RRDDIM *rd_events_meter = NULL;
    RRDDIM *rd_events_histogram = NULL;
    RRDDIM *rd_events_set = NULL;
    RRDDIM *rd_events_dictionary = NULL;
    RRDDIM *rd_events_unknown = NULL;
    RRDDIM *rd_events_errors = NULL;
    RRDSET *st_reads = NULL;
    RRDDIM *rd_reads_tcp = NULL;
    RRDDIM *rd_reads_udp = NULL;
    RRDSET *st_bytes = NULL;
    RRDDIM *rd_bytes_tcp = NULL;
    RRDDIM *rd_bytes_udp = NULL;
    RRDSET *st_packets = NULL;
    RRDDIM *rd_packets_tcp = NULL;
    RRDDIM *rd_packets_udp = NULL;
    RRDSET *st_tcp_connects = NULL;
    RRDDIM *rd_tcp_connects = NULL;
    RRDDIM *rd_tcp_disconnects = NULL;
    RRDSET *st_tcp_connected = NULL;
    RRDDIM *rd_tcp_connected = NULL;
    RRDSET *st_pcharts = NULL;
    RRDDIM *rd_pcharts = NULL;

    if(global_statistics_enabled) {
        st_metrics = rrdset_create_localhost(
            "netdata",
            "statsd_metrics",
            NULL,
            "statsd",
            NULL,
            "Metrics in the netdata statsd database",
            "metrics",
            PLUGIN_STATSD_NAME,
            "stats",
            132010,
            statsd.update_every,
            RRDSET_TYPE_STACKED);
        rd_metrics_gauge = rrddim_add(st_metrics, "gauges", NULL, 1, 1, RRD_ALGORITHM_ABSOLUTE);
        rd_metrics_counter = rrddim_add(st_metrics, "counters", NULL, 1, 1, RRD_ALGORITHM_ABSOLUTE);
        rd_metrics_timer = rrddim_add(st_metrics, "timers", NULL, 1, 1, RRD_ALGORITHM_ABSOLUTE);
        rd_metrics_meter = rrddim_add(st_metrics, "meters", NULL, 1, 1, RRD_ALGORITHM_ABSOLUTE);
        rd_metrics_histogram = rrddim_add(st_metrics, "histograms", NULL, 1, 1, RRD_ALGORITHM_ABSOLUTE);
        rd_metrics_set = rrddim_add(st_metrics, "sets", NULL, 1, 1, RRD_ALGORITHM_ABSOLUTE);
        rd_metrics_dictionary = rrddim_add(st_metrics, "dictionaries", NULL, 1, 1, RRD_ALGORITHM_ABSOLUTE);

        st_useful_metrics = rrdset_create_localhost(
            "netdata",
            "statsd_useful_metrics",
            NULL,
            "statsd",
            NULL,
            "Useful metrics in the netdata statsd database",
            "metrics",
            PLUGIN_STATSD_NAME,
            "stats",
            132010,
            statsd.update_every,
            RRDSET_TYPE_STACKED);
        rd_useful_metrics_gauge = rrddim_add(st_useful_metrics, "gauges", NULL, 1, 1, RRD_ALGORITHM_ABSOLUTE);
        rd_useful_metrics_counter = rrddim_add(st_useful_metrics, "counters", NULL, 1, 1, RRD_ALGORITHM_ABSOLUTE);
        rd_useful_metrics_timer = rrddim_add(st_useful_metrics, "timers", NULL, 1, 1, RRD_ALGORITHM_ABSOLUTE);
        rd_useful_metrics_meter = rrddim_add(st_useful_metrics, "meters", NULL, 1, 1, RRD_ALGORITHM_ABSOLUTE);
        rd_useful_metrics_histogram = rrddim_add(st_useful_metrics, "histograms", NULL, 1, 1, RRD_ALGORITHM_ABSOLUTE);
        rd_useful_metrics_set = rrddim_add(st_useful_metrics, "sets", NULL, 1, 1, RRD_ALGORITHM_ABSOLUTE);
        rd_useful_metrics_dictionary = rrddim_add(st_useful_metrics, "dictionaries", NULL, 1, 1, RRD_ALGORITHM_ABSOLUTE);

        st_events = rrdset_create_localhost(
            "netdata",
            "statsd_events",
            NULL,
            "statsd",
            NULL,
            "Events processed by the netdata statsd server",
            "events/s",
            PLUGIN_STATSD_NAME,
            "stats",
            132011,
            statsd.update_every,
            RRDSET_TYPE_STACKED);
        rd_events_gauge = rrddim_add(st_events, "gauges", NULL, 1, 1, RRD_ALGORITHM_INCREMENTAL);
        rd_events_counter = rrddim_add(st_events, "counters", NULL, 1, 1, RRD_ALGORITHM_INCREMENTAL);
        rd_events_timer = rrddim_add(st_events, "timers", NULL, 1, 1, RRD_ALGORITHM_INCREMENTAL);
        rd_events_meter = rrddim_add(st_events, "meters", NULL, 1, 1, RRD_ALGORITHM_INCREMENTAL);
        rd_events_histogram = rrddim_add(st_events, "histograms", NULL, 1, 1, RRD_ALGORITHM_INCREMENTAL);
        rd_events_set = rrddim_add(st_events, "sets", NULL, 1, 1, RRD_ALGORITHM_INCREMENTAL);
        rd_events_dictionary = rrddim_add(st_events, "dictionaries", NULL, 1, 1, RRD_ALGORITHM_INCREMENTAL);
        rd_events_unknown = rrddim_add(st_events, "unknown", NULL, 1, 1, RRD_ALGORITHM_INCREMENTAL);
        rd_events_errors = rrddim_add(st_events, "errors", NULL, 1, 1, RRD_ALGORITHM_INCREMENTAL);

        st_reads = rrdset_create_localhost(
            "netdata",
            "statsd_reads",
            NULL,
            "statsd",
            NULL,
            "Read operations made by the netdata statsd server",
            "reads/s",
            PLUGIN_STATSD_NAME,
            "stats",
            132012,
            statsd.update_every,
            RRDSET_TYPE_STACKED);
        rd_reads_tcp = rrddim_add(st_reads, "tcp", NULL, 1, 1, RRD_ALGORITHM_INCREMENTAL);
        rd_reads_udp = rrddim_add(st_reads, "udp", NULL, 1, 1, RRD_ALGORITHM_INCREMENTAL);

        st_bytes = rrdset_create_localhost(
            "netdata",
            "statsd_bytes",
            NULL,
            "statsd",
            NULL,
            "Bytes read by the netdata statsd server",
            "kilobits/s",
            PLUGIN_STATSD_NAME,
            "stats",
            132013,
            statsd.update_every,
            RRDSET_TYPE_STACKED);
        rd_bytes_tcp = rrddim_add(st_bytes, "tcp", NULL, 8, BITS_IN_A_KILOBIT, RRD_ALGORITHM_INCREMENTAL);
        rd_bytes_udp = rrddim_add(st_bytes, "udp", NULL, 8, BITS_IN_A_KILOBIT, RRD_ALGORITHM_INCREMENTAL);

        st_packets = rrdset_create_localhost(
            "netdata",
            "statsd_packets",
            NULL,
            "statsd",
            NULL,
            "Network packets processed by the netdata statsd server",
            "packets/s",
            PLUGIN_STATSD_NAME,
            "stats",
            132014,
            statsd.update_every,
            RRDSET_TYPE_STACKED);
        rd_packets_tcp = rrddim_add(st_packets, "tcp", NULL, 1, 1, RRD_ALGORITHM_INCREMENTAL);
        rd_packets_udp = rrddim_add(st_packets, "udp", NULL, 1, 1, RRD_ALGORITHM_INCREMENTAL);

        st_tcp_connects = rrdset_create_localhost(
            "netdata",
            "tcp_connects",
            NULL,
            "statsd",
            NULL,
            "statsd server TCP connects and disconnects",
            "events",
            PLUGIN_STATSD_NAME,
            "stats",
            132015,
            statsd.update_every,
            RRDSET_TYPE_LINE);
        rd_tcp_connects = rrddim_add(st_tcp_connects, "connects", NULL, 1, 1, RRD_ALGORITHM_INCREMENTAL);
        rd_tcp_disconnects = rrddim_add(st_tcp_connects, "disconnects", NULL, -1, 1, RRD_ALGORITHM_INCREMENTAL);

        st_tcp_connected = rrdset_create_localhost(
            "netdata",
            "tcp_connected",
            NULL,
            "statsd",
            NULL,
            "statsd server TCP connected sockets",
            "sockets",
            PLUGIN_STATSD_NAME,
            "stats",
            132016,
            statsd.update_every,
            RRDSET_TYPE_LINE);
        rd_tcp_connected = rrddim_add(st_tcp_connected, "connected", NULL, 1, 1, RRD_ALGORITHM_ABSOLUTE);

        st_pcharts = rrdset_create_localhost(
            "netdata",
            "private_charts",
            NULL,
            "statsd",
            NULL,
            "Private metric charts created by the netdata statsd server",
            "charts",
            PLUGIN_STATSD_NAME,
            "stats",
            132020,
            statsd.update_every,
            RRDSET_TYPE_AREA);
        rd_pcharts = rrddim_add(st_pcharts, "charts", NULL, 1, 1, RRD_ALGORITHM_ABSOLUTE);
    }

    // ----------------------------------------------------------------------------------------------------------------
    // statsd thread to turn metrics into charts

    usec_t step = statsd.update_every * USEC_PER_SEC;
    heartbeat_t hb;
    heartbeat_init(&hb);
    while(service_running(SERVICE_COLLECTORS)) {
        worker_is_idle();
        heartbeat_next(&hb, step);

        worker_is_busy(WORKER_STATSD_FLUSH_GAUGES);
        statsd_flush_index_metrics(&statsd.gauges,     statsd_flush_gauge);

        worker_is_busy(WORKER_STATSD_FLUSH_COUNTERS);
        statsd_flush_index_metrics(&statsd.counters,   statsd_flush_counter);

        worker_is_busy(WORKER_STATSD_FLUSH_METERS);
        statsd_flush_index_metrics(&statsd.meters,     statsd_flush_meter);

        worker_is_busy(WORKER_STATSD_FLUSH_TIMERS);
        statsd_flush_index_metrics(&statsd.timers,     statsd_flush_timer);

        worker_is_busy(WORKER_STATSD_FLUSH_HISTOGRAMS);
        statsd_flush_index_metrics(&statsd.histograms, statsd_flush_histogram);

        worker_is_busy(WORKER_STATSD_FLUSH_SETS);
        statsd_flush_index_metrics(&statsd.sets,       statsd_flush_set);

        worker_is_busy(WORKER_STATSD_FLUSH_DICTIONARIES);
        statsd_flush_index_metrics(&statsd.dictionaries,statsd_flush_dictionary);

        worker_is_busy(WORKER_STATSD_FLUSH_STATS);
        statsd_update_all_app_charts();

        if(unlikely(!service_running(SERVICE_COLLECTORS)))
            break;

        if(global_statistics_enabled) {
            rrddim_set_by_pointer(st_metrics, rd_metrics_gauge,        (collected_number)dictionary_entries(statsd.gauges.dict));
            rrddim_set_by_pointer(st_metrics, rd_metrics_counter,      (collected_number)dictionary_entries(statsd.counters.dict));
            rrddim_set_by_pointer(st_metrics, rd_metrics_timer,        (collected_number)dictionary_entries(statsd.timers.dict));
            rrddim_set_by_pointer(st_metrics, rd_metrics_meter,        (collected_number)dictionary_entries(statsd.meters.dict));
            rrddim_set_by_pointer(st_metrics, rd_metrics_histogram,    (collected_number)dictionary_entries(statsd.histograms.dict));
            rrddim_set_by_pointer(st_metrics, rd_metrics_set,          (collected_number)dictionary_entries(statsd.sets.dict));
            rrddim_set_by_pointer(st_metrics, rd_metrics_dictionary,   (collected_number)dictionary_entries(statsd.dictionaries.dict));
            rrdset_done(st_metrics);

            rrddim_set_by_pointer(st_useful_metrics, rd_useful_metrics_gauge,        (collected_number)statsd.gauges.useful.count);
            rrddim_set_by_pointer(st_useful_metrics, rd_useful_metrics_counter,      (collected_number)statsd.counters.useful.count);
            rrddim_set_by_pointer(st_useful_metrics, rd_useful_metrics_timer,        (collected_number)statsd.timers.useful.count);
            rrddim_set_by_pointer(st_useful_metrics, rd_useful_metrics_meter,        (collected_number)statsd.meters.useful.count);
            rrddim_set_by_pointer(st_useful_metrics, rd_useful_metrics_histogram,    (collected_number)statsd.histograms.useful.count);
            rrddim_set_by_pointer(st_useful_metrics, rd_useful_metrics_set,          (collected_number)statsd.sets.useful.count);
            rrddim_set_by_pointer(st_useful_metrics, rd_useful_metrics_dictionary,   (collected_number)statsd.dictionaries.useful.count);
            rrdset_done(st_useful_metrics);

            rrddim_set_by_pointer(st_events,  rd_events_gauge,         (collected_number)__atomic_load_n(&statsd.gauges.atomic.events, __ATOMIC_RELAXED));
            rrddim_set_by_pointer(st_events,  rd_events_counter,       (collected_number)__atomic_load_n(&statsd.counters.atomic.events, __ATOMIC_RELAXED));
            rrddim_set_by_pointer(st_events,  rd_events_timer,         (collected_number)__atomic_load_n(&statsd.timers.atomic.events, __ATOMIC_RELAXED));
            rrddim_set_by_pointer(st_events,  rd_events_meter,         (collected_number)__atomic_load_n(&statsd.meters.atomic.events, __ATOMIC_RELAXED));
            rrddim_set_by_pointer(st_events,  rd_events_histogram,     (collected_number)__atomic_load_n(&statsd.histograms.atomic.events, __ATOMIC_RELAXED));
            rrddim_set_by_pointer(st_events,  rd_events_set,           (collected_number)__atomic_load_n(&statsd.sets.atomic.events, __ATOMIC_RELAXED));
            rrddim_set_by_pointer(st_events,  rd_events_dictionary,    (collected_number)__atomic_load_n(&statsd.dictionaries.atomic.events, __ATOMIC_RELAXED));
            rrddim_set_by_pointer(st_events,  rd_events_unknown,       (collected_number)statsd_atomic_get(unknown_types));
            rrddim_set_by_pointer(st_events,  rd_events_errors,        (collected_number)statsd_atomic_get(socket_errors));
            rrdset_done(st_events);

            rrddim_set_by_pointer(st_reads,   rd_reads_tcp,            (collected_number)statsd_atomic_get(tcp_socket_reads));
            rrddim_set_by_pointer(st_reads,   rd_reads_udp,            (collected_number)statsd_atomic_get(udp_socket_reads));
            rrdset_done(st_reads);

            rrddim_set_by_pointer(st_bytes,   rd_bytes_tcp,            (collected_number)statsd_atomic_get(tcp_bytes_read));
            rrddim_set_by_pointer(st_bytes,   rd_bytes_udp,            (collected_number)statsd_atomic_get(udp_bytes_read));
            rrdset_done(st_bytes);

            rrddim_set_by_pointer(st_packets, rd_packets_tcp,          (collected_number)statsd_atomic_get(tcp_packets_received));
            rrddim_set_by_pointer(st_packets, rd_packets_udp,          (collected_number)statsd_atomic_get(udp_packets_received));
            rrdset_done(st_packets);

            rrddim_set_by_pointer(st_tcp_connects, rd_tcp_connects,    (collected_number)statsd_atomic_get(tcp_socket_connects));
            rrddim_set_by_pointer(st_tcp_connects, rd_tcp_disconnects, (collected_number)statsd_atomic_get(tcp_socket_disconnects));
            rrdset_done(st_tcp_connects);

            rrddim_set_by_pointer(st_tcp_connected, rd_tcp_connected,  (collected_number)statsd_atomic_get(tcp_socket_connected));
            rrdset_done(st_tcp_connected);

            rrddim_set_by_pointer(st_pcharts, rd_pcharts,              (collected_number)statsd.private_charts);
            rrdset_done(st_pcharts);
        }
    }

cleanup: ; // added semi-colon to prevent older gcc error: label at end of compound statement
    netdata_thread_cleanup_pop(1);
    return NULL;
}<|MERGE_RESOLUTION|>--- conflicted
+++ resolved
@@ -1855,13 +1855,8 @@
 
     statsd.private_charts++;
 
-<<<<<<< HEAD
     RRDSET *st = m->st = rrdset_create_custom(
-            rrdb.localhost    // host
-=======
-    RRDSET *st = rrdset_create_custom(
-            localhost         // host
->>>>>>> 0e230a26
+            localhost    // host
             , type            // type
             , id              // id
             , name            // name
