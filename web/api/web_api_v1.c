// SPDX-License-Identifier: GPL-3.0-or-later

#include "web_api_v1.h"

char *api_secret;

static struct {
    const char *name;
    uint32_t hash;
    RRDR_OPTIONS value;
} api_v1_data_options[] = {
        {  "nonzero"           , 0    , RRDR_OPTION_NONZERO}
        , {"flip"              , 0    , RRDR_OPTION_REVERSED}
        , {"reversed"          , 0    , RRDR_OPTION_REVERSED}
        , {"reverse"           , 0    , RRDR_OPTION_REVERSED}
        , {"jsonwrap"          , 0    , RRDR_OPTION_JSON_WRAP}
        , {"min2max"           , 0    , RRDR_OPTION_MIN2MAX}
        , {"ms"                , 0    , RRDR_OPTION_MILLISECONDS}
        , {"milliseconds"      , 0    , RRDR_OPTION_MILLISECONDS}
        , {"abs"               , 0    , RRDR_OPTION_ABSOLUTE}
        , {"absolute"          , 0    , RRDR_OPTION_ABSOLUTE}
        , {"absolute_sum"      , 0    , RRDR_OPTION_ABSOLUTE}
        , {"absolute-sum"      , 0    , RRDR_OPTION_ABSOLUTE}
        , {"display_absolute"  , 0    , RRDR_OPTION_DISPLAY_ABS}
        , {"display-absolute"  , 0    , RRDR_OPTION_DISPLAY_ABS}
        , {"seconds"           , 0    , RRDR_OPTION_SECONDS}
        , {"null2zero"         , 0    , RRDR_OPTION_NULL2ZERO}
        , {"objectrows"        , 0    , RRDR_OPTION_OBJECTSROWS}
        , {"google_json"       , 0    , RRDR_OPTION_GOOGLE_JSON}
        , {"google-json"       , 0    , RRDR_OPTION_GOOGLE_JSON}
        , {"percentage"        , 0    , RRDR_OPTION_PERCENTAGE}
        , {"unaligned"         , 0    , RRDR_OPTION_NOT_ALIGNED}
        , {"match_ids"         , 0    , RRDR_OPTION_MATCH_IDS}
        , {"match-ids"         , 0    , RRDR_OPTION_MATCH_IDS}
        , {"match_names"       , 0    , RRDR_OPTION_MATCH_NAMES}
        , {"match-names"       , 0    , RRDR_OPTION_MATCH_NAMES}
        , {"showcustomvars"    , 0    , RRDR_OPTION_CUSTOM_VARS}
        , {"anomaly-bit"       , 0    , RRDR_OPTION_ANOMALY_BIT}
        , {"selected-tier"     , 0    , RRDR_OPTION_SELECTED_TIER}
        , {"raw"               , 0    , RRDR_OPTION_RETURN_RAW}
        , {"jw-anomaly-rates"  , 0    , RRDR_OPTION_RETURN_JWAR}
        , {"natural-points"    , 0    , RRDR_OPTION_NATURAL_POINTS}
        , {"virtual-points"    , 0    , RRDR_OPTION_VIRTUAL_POINTS}
        , {NULL                , 0    , 0}
};

static struct {
    const char *name;
    uint32_t hash;
    uint32_t value;
} api_v1_data_formats[] = {
        {  DATASOURCE_FORMAT_DATATABLE_JSON , 0 , DATASOURCE_DATATABLE_JSON}
        , {DATASOURCE_FORMAT_DATATABLE_JSONP, 0 , DATASOURCE_DATATABLE_JSONP}
        , {DATASOURCE_FORMAT_JSON           , 0 , DATASOURCE_JSON}
        , {DATASOURCE_FORMAT_JSONP          , 0 , DATASOURCE_JSONP}
        , {DATASOURCE_FORMAT_SSV            , 0 , DATASOURCE_SSV}
        , {DATASOURCE_FORMAT_CSV            , 0 , DATASOURCE_CSV}
        , {DATASOURCE_FORMAT_TSV            , 0 , DATASOURCE_TSV}
        , {"tsv-excel"                      , 0 , DATASOURCE_TSV}
        , {DATASOURCE_FORMAT_HTML           , 0 , DATASOURCE_HTML}
        , {DATASOURCE_FORMAT_JS_ARRAY       , 0 , DATASOURCE_JS_ARRAY}
        , {DATASOURCE_FORMAT_SSV_COMMA      , 0 , DATASOURCE_SSV_COMMA}
        , {DATASOURCE_FORMAT_CSV_JSON_ARRAY , 0 , DATASOURCE_CSV_JSON_ARRAY}
        , {DATASOURCE_FORMAT_CSV_MARKDOWN   , 0 , DATASOURCE_CSV_MARKDOWN}
        , {                                 NULL, 0, 0}
};

static struct {
    const char *name;
    uint32_t hash;
    uint32_t value;
} api_v1_data_google_formats[] = {
        // this is not error - when google requests json, it expects javascript
        // https://developers.google.com/chart/interactive/docs/dev/implementing_data_source#responseformat
        {  "json"     , 0    , DATASOURCE_DATATABLE_JSONP}
        , {"html"     , 0    , DATASOURCE_HTML}
        , {"csv"      , 0    , DATASOURCE_CSV}
        , {"tsv-excel", 0    , DATASOURCE_TSV}
        , {           NULL, 0, 0}
};

void web_client_api_v1_init(void) {
    int i;

    for(i = 0; api_v1_data_options[i].name ; i++)
        api_v1_data_options[i].hash = simple_hash(api_v1_data_options[i].name);

    for(i = 0; api_v1_data_formats[i].name ; i++)
        api_v1_data_formats[i].hash = simple_hash(api_v1_data_formats[i].name);

    for(i = 0; api_v1_data_google_formats[i].name ; i++)
        api_v1_data_google_formats[i].hash = simple_hash(api_v1_data_google_formats[i].name);

    web_client_api_v1_init_grouping();

	uuid_t uuid;

	// generate
	uuid_generate(uuid);

	// unparse (to string)
	char uuid_str[37];
	uuid_unparse_lower(uuid, uuid_str);
}

char *get_mgmt_api_key(void) {
    char filename[FILENAME_MAX + 1];
    snprintfz(filename, FILENAME_MAX, "%s/netdata.api.key", netdata_configured_varlib_dir);
    char *api_key_filename=config_get(CONFIG_SECTION_REGISTRY, "netdata management api key file", filename);
    static char guid[GUID_LEN + 1] = "";

    if(likely(guid[0]))
        return guid;

    // read it from disk
    int fd = open(api_key_filename, O_RDONLY);
    if(fd != -1) {
        char buf[GUID_LEN + 1];
        if(read(fd, buf, GUID_LEN) != GUID_LEN)
            error("Failed to read management API key from '%s'", api_key_filename);
        else {
            buf[GUID_LEN] = '\0';
            if(regenerate_guid(buf, guid) == -1) {
                error("Failed to validate management API key '%s' from '%s'.",
                      buf, api_key_filename);

                guid[0] = '\0';
            }
        }
        close(fd);
    }

    // generate a new one?
    if(!guid[0]) {
        uuid_t uuid;

        uuid_generate_time(uuid);
        uuid_unparse_lower(uuid, guid);
        guid[GUID_LEN] = '\0';

        // save it
        fd = open(api_key_filename, O_WRONLY|O_CREAT|O_TRUNC, 444);
        if(fd == -1) {
            error("Cannot create unique management API key file '%s'. Please adjust config parameter 'netdata management api key file' to a proper path and file.", api_key_filename);
            goto temp_key;
        }

        if(write(fd, guid, GUID_LEN) != GUID_LEN) {
            error("Cannot write the unique management API key file '%s'. Please adjust config parameter 'netdata management api key file' to a proper path and file with enough space left.", api_key_filename);
            close(fd);
            goto temp_key;
        }

        close(fd);
    }

    return guid;

temp_key:
    info("You can still continue to use the alarm management API using the authorization token %s during this Netdata session only.", guid);
    return guid;
}

void web_client_api_v1_management_init(void) {
	api_secret = get_mgmt_api_key();
}

inline RRDR_OPTIONS web_client_api_request_v1_data_options(char *o) {
    RRDR_OPTIONS ret = 0x00000000;
    char *tok;

    while(o && *o && (tok = mystrsep(&o, ", |"))) {
        if(!*tok) continue;

        uint32_t hash = simple_hash(tok);
        int i;
        for(i = 0; api_v1_data_options[i].name ; i++) {
            if (unlikely(hash == api_v1_data_options[i].hash && !strcmp(tok, api_v1_data_options[i].name))) {
                ret |= api_v1_data_options[i].value;
                break;
            }
        }
    }

    return ret;
}

void web_client_api_request_v1_data_options_to_string(BUFFER *wb, RRDR_OPTIONS options) {
    RRDR_OPTIONS used = 0; // to prevent adding duplicates
    int added = 0;
    for(int i = 0; api_v1_data_options[i].name ; i++) {
        if (unlikely((api_v1_data_options[i].value & options) && !(api_v1_data_options[i].value & used))) {
            if(added) buffer_strcat(wb, ",");
            buffer_strcat(wb, api_v1_data_options[i].name);
            used |= api_v1_data_options[i].value;
            added++;
        }
    }
}

inline uint32_t web_client_api_request_v1_data_format(char *name) {
    uint32_t hash = simple_hash(name);
    int i;

    for(i = 0; api_v1_data_formats[i].name ; i++) {
        if (unlikely(hash == api_v1_data_formats[i].hash && !strcmp(name, api_v1_data_formats[i].name))) {
            return api_v1_data_formats[i].value;
        }
    }

    return DATASOURCE_JSON;
}

inline uint32_t web_client_api_request_v1_data_google_format(char *name) {
    uint32_t hash = simple_hash(name);
    int i;

    for(i = 0; api_v1_data_google_formats[i].name ; i++) {
        if (unlikely(hash == api_v1_data_google_formats[i].hash && !strcmp(name, api_v1_data_google_formats[i].name))) {
            return api_v1_data_google_formats[i].value;
        }
    }

    return DATASOURCE_JSON;
}

int web_client_api_request_v1_alarms_select (char *url) {
    int all = 0;
    while(url) {
        char *value = mystrsep(&url, "&");
        if (!value || !*value) continue;

        if(!strcmp(value, "all")) all = 1;
        else if(!strcmp(value, "active")) all = 0;
    }

    return all;
}

inline int web_client_api_request_v1_alarms(RRDHOST *host, struct web_client *w, char *url) {
    int all = web_client_api_request_v1_alarms_select(url);

    buffer_flush(w->response.data);
    w->response.data->contenttype = CT_APPLICATION_JSON;
    health_alarms2json(host, w->response.data, all);
    buffer_no_cacheable(w->response.data);
    return HTTP_RESP_OK;
}

inline int web_client_api_request_v1_alarms_values(RRDHOST *host, struct web_client *w, char *url) {
    int all = web_client_api_request_v1_alarms_select(url);

    buffer_flush(w->response.data);
    w->response.data->contenttype = CT_APPLICATION_JSON;
    health_alarms_values2json(host, w->response.data, all);
    buffer_no_cacheable(w->response.data);
    return HTTP_RESP_OK;
}

inline int web_client_api_request_v1_alarm_count(RRDHOST *host, struct web_client *w, char *url) {
    RRDCALC_STATUS status = RRDCALC_STATUS_RAISED;
    BUFFER *contexts = NULL;

    buffer_flush(w->response.data);
    buffer_sprintf(w->response.data, "[");

    while(url) {
        char *value = mystrsep(&url, "&");
        if(!value || !*value) continue;

        char *name = mystrsep(&value, "=");
        if(!name || !*name) continue;
        if(!value || !*value) continue;

        debug(D_WEB_CLIENT, "%llu: API v1 alarm_count query param '%s' with value '%s'", w->id, name, value);

        char* p = value;
        if(!strcmp(name, "status")) {
            while ((*p = toupper(*p))) p++;
            if (!strcmp("CRITICAL", value)) status = RRDCALC_STATUS_CRITICAL;
            else if (!strcmp("WARNING", value)) status = RRDCALC_STATUS_WARNING;
            else if (!strcmp("UNINITIALIZED", value)) status = RRDCALC_STATUS_UNINITIALIZED;
            else if (!strcmp("UNDEFINED", value)) status = RRDCALC_STATUS_UNDEFINED;
            else if (!strcmp("REMOVED", value)) status = RRDCALC_STATUS_REMOVED;
            else if (!strcmp("CLEAR", value)) status = RRDCALC_STATUS_CLEAR;
        }
        else if(!strcmp(name, "context") || !strcmp(name, "ctx")) {
            if(!contexts) contexts = buffer_create(255);
            buffer_strcat(contexts, "|");
            buffer_strcat(contexts, value);
        }
    }

    health_aggregate_alarms(host, w->response.data, contexts, status);

    buffer_sprintf(w->response.data, "]\n");
    w->response.data->contenttype = CT_APPLICATION_JSON;
    buffer_no_cacheable(w->response.data);

    buffer_free(contexts);
    return 200;
}

inline int web_client_api_request_v1_alarm_log(RRDHOST *host, struct web_client *w, char *url) {
    uint32_t after = 0;
    char *chart = NULL;

    while(url) {
        char *value = mystrsep(&url, "&");
        if (!value || !*value) continue;

        char *name = mystrsep(&value, "=");
        if(!name || !*name) continue;
        if(!value || !*value) continue;

        if (!strcmp(name, "after")) after = (uint32_t)strtoul(value, NULL, 0);
        else if (!strcmp(name, "chart")) chart = value;
    }

    buffer_flush(w->response.data);
    w->response.data->contenttype = CT_APPLICATION_JSON;
    health_alarm_log2json(host, w->response.data, after, chart);
    return HTTP_RESP_OK;
}

inline int web_client_api_request_single_chart(RRDHOST *host, struct web_client *w, char *url, void callback(RRDSET *st, BUFFER *buf)) {
    int ret = HTTP_RESP_BAD_REQUEST;
    char *chart = NULL;

    buffer_flush(w->response.data);

    while(url) {
        char *value = mystrsep(&url, "&");
        if(!value || !*value) continue;

        char *name = mystrsep(&value, "=");
        if(!name || !*name) continue;
        if(!value || !*value) continue;

        // name and value are now the parameters
        // they are not null and not empty

        if(!strcmp(name, "chart")) chart = value;
        //else {
        /// buffer_sprintf(w->response.data, "Unknown parameter '%s' in request.", name);
        //  goto cleanup;
        //}
    }

    if(!chart || !*chart) {
        buffer_sprintf(w->response.data, "No chart id is given at the request.");
        goto cleanup;
    }

    RRDSET *st = rrdset_find(host, chart);
    if(!st) st = rrdset_find_byname(host, chart);
    if(!st) {
        buffer_strcat(w->response.data, "Chart is not found: ");
        buffer_strcat_htmlescape(w->response.data, chart);
        ret = HTTP_RESP_NOT_FOUND;
        goto cleanup;
    }

    w->response.data->contenttype = CT_APPLICATION_JSON;
    st->last_accessed_time = now_realtime_sec();
    callback(st, w->response.data);
    return HTTP_RESP_OK;

    cleanup:
    return ret;
}

inline int web_client_api_request_v1_alarm_variables(RRDHOST *host, struct web_client *w, char *url) {
    return web_client_api_request_single_chart(host, w, url, health_api_v1_chart_variables2json);
}

static RRDCONTEXT_TO_JSON_OPTIONS rrdcontext_to_json_parse_options(char *o) {
    RRDCONTEXT_TO_JSON_OPTIONS options = RRDCONTEXT_OPTION_NONE;
    char *tok;

    while(o && *o && (tok = mystrsep(&o, ", |"))) {
        if(!*tok) continue;

        if(!strcmp(tok, "full") || !strcmp(tok, "all"))
            options |= RRDCONTEXT_OPTIONS_ALL;
        else if(!strcmp(tok, "charts") || !strcmp(tok, "instances"))
            options |= RRDCONTEXT_OPTION_SHOW_INSTANCES;
        else if(!strcmp(tok, "dimensions") || !strcmp(tok, "metrics"))
            options |= RRDCONTEXT_OPTION_SHOW_METRICS;
        else if(!strcmp(tok, "queue"))
            options |= RRDCONTEXT_OPTION_SHOW_QUEUED;
        else if(!strcmp(tok, "flags"))
            options |= RRDCONTEXT_OPTION_SHOW_FLAGS;
        else if(!strcmp(tok, "uuids"))
            options |= RRDCONTEXT_OPTION_SHOW_UUIDS;
        else if(!strcmp(tok, "deleted"))
            options |= RRDCONTEXT_OPTION_SHOW_DELETED;
        else if(!strcmp(tok, "labels"))
            options |= RRDCONTEXT_OPTION_SHOW_LABELS;
        else if(!strcmp(tok, "deepscan"))
            options |= RRDCONTEXT_OPTION_DEEPSCAN;
        else if(!strcmp(tok, "hidden"))
            options |= RRDCONTEXT_OPTION_SHOW_HIDDEN;
    }

    return options;
}

static int web_client_api_request_v1_context(RRDHOST *host, struct web_client *w, char *url) {
    char *context = NULL;
    RRDCONTEXT_TO_JSON_OPTIONS options = RRDCONTEXT_OPTION_NONE;
    time_t after = 0, before = 0;
    const char *chart_label_key = NULL, *chart_labels_filter = NULL;
    BUFFER *dimensions = NULL;

    buffer_flush(w->response.data);

    while(url) {
        char *value = mystrsep(&url, "&");
        if(!value || !*value) continue;

        char *name = mystrsep(&value, "=");
        if(!name || !*name) continue;
        if(!value || !*value) continue;

        // name and value are now the parameters
        // they are not null and not empty

        if(!strcmp(name, "context") || !strcmp(name, "ctx")) context = value;
        else if(!strcmp(name, "after")) after = str2l(value);
        else if(!strcmp(name, "before")) before = str2l(value);
        else if(!strcmp(name, "options")) options = rrdcontext_to_json_parse_options(value);
        else if(!strcmp(name, "chart_label_key")) chart_label_key = value;
        else if(!strcmp(name, "chart_labels_filter")) chart_labels_filter = value;
        else if(!strcmp(name, "dimension") || !strcmp(name, "dim") || !strcmp(name, "dimensions") || !strcmp(name, "dims")) {
            if(!dimensions) dimensions = buffer_create(100);
            buffer_strcat(dimensions, "|");
            buffer_strcat(dimensions, value);
        }
    }

    if(!context || !*context) {
        buffer_sprintf(w->response.data, "No context is given at the request.");
        return HTTP_RESP_BAD_REQUEST;
    }

    SIMPLE_PATTERN *chart_label_key_pattern = NULL;
    SIMPLE_PATTERN *chart_labels_filter_pattern = NULL;
    SIMPLE_PATTERN *chart_dimensions_pattern = NULL;

    if(chart_label_key)
        chart_label_key_pattern = simple_pattern_create(chart_label_key, ",|\t\r\n\f\v", SIMPLE_PATTERN_EXACT);

    if(chart_labels_filter)
        chart_labels_filter_pattern = simple_pattern_create(chart_labels_filter, ",|\t\r\n\f\v", SIMPLE_PATTERN_EXACT);

    if(dimensions) {
        chart_dimensions_pattern = simple_pattern_create(buffer_tostring(dimensions), ",|\t\r\n\f\v", SIMPLE_PATTERN_EXACT);
        buffer_free(dimensions);
    }

    w->response.data->contenttype = CT_APPLICATION_JSON;
    int ret = rrdcontext_to_json(host, w->response.data, after, before, options, context, chart_label_key_pattern, chart_labels_filter_pattern, chart_dimensions_pattern);

    simple_pattern_free(chart_label_key_pattern);
    simple_pattern_free(chart_labels_filter_pattern);
    simple_pattern_free(chart_dimensions_pattern);

    return ret;
}

static int web_client_api_request_v1_contexts(RRDHOST *host, struct web_client *w, char *url) {
    RRDCONTEXT_TO_JSON_OPTIONS options = RRDCONTEXT_OPTION_NONE;
    time_t after = 0, before = 0;
    const char *chart_label_key = NULL, *chart_labels_filter = NULL;
    BUFFER *dimensions = NULL;

    buffer_flush(w->response.data);

    while(url) {
        char *value = mystrsep(&url, "&");
        if(!value || !*value) continue;

        char *name = mystrsep(&value, "=");
        if(!name || !*name) continue;
        if(!value || !*value) continue;

        // name and value are now the parameters
        // they are not null and not empty

        if(!strcmp(name, "after")) after = str2l(value);
        else if(!strcmp(name, "before")) before = str2l(value);
        else if(!strcmp(name, "options")) options = rrdcontext_to_json_parse_options(value);
        else if(!strcmp(name, "chart_label_key")) chart_label_key = value;
        else if(!strcmp(name, "chart_labels_filter")) chart_labels_filter = value;
        else if(!strcmp(name, "dimension") || !strcmp(name, "dim") || !strcmp(name, "dimensions") || !strcmp(name, "dims")) {
            if(!dimensions) dimensions = buffer_create(100);
            buffer_strcat(dimensions, "|");
            buffer_strcat(dimensions, value);
        }
    }

    SIMPLE_PATTERN *chart_label_key_pattern = NULL;
    SIMPLE_PATTERN *chart_labels_filter_pattern = NULL;
    SIMPLE_PATTERN *chart_dimensions_pattern = NULL;

    if(chart_label_key)
        chart_label_key_pattern = simple_pattern_create(chart_label_key, ",|\t\r\n\f\v", SIMPLE_PATTERN_EXACT);

    if(chart_labels_filter)
        chart_labels_filter_pattern = simple_pattern_create(chart_labels_filter, ",|\t\r\n\f\v", SIMPLE_PATTERN_EXACT);

    if(dimensions) {
        chart_dimensions_pattern = simple_pattern_create(buffer_tostring(dimensions), ",|\t\r\n\f\v", SIMPLE_PATTERN_EXACT);
        buffer_free(dimensions);
    }

    w->response.data->contenttype = CT_APPLICATION_JSON;
    int ret = rrdcontexts_to_json(host, w->response.data, after, before, options, chart_label_key_pattern, chart_labels_filter_pattern, chart_dimensions_pattern);

    simple_pattern_free(chart_label_key_pattern);
    simple_pattern_free(chart_labels_filter_pattern);
    simple_pattern_free(chart_dimensions_pattern);

    return ret;
}

inline int web_client_api_request_v1_charts(RRDHOST *host, struct web_client *w, char *url) {
    (void)url;

    buffer_flush(w->response.data);
    w->response.data->contenttype = CT_APPLICATION_JSON;
    charts2json(host, w->response.data, 0, 0);
    return HTTP_RESP_OK;
}

inline int web_client_api_request_v1_archivedcharts(RRDHOST *host __maybe_unused, struct web_client *w, char *url) {
    (void)url;

    buffer_flush(w->response.data);
    w->response.data->contenttype = CT_APPLICATION_JSON;
#ifdef ENABLE_DBENGINE
    if (host->rrd_memory_mode == RRD_MEMORY_MODE_DBENGINE)
        sql_rrdset2json(host, w->response.data);
#endif
    return HTTP_RESP_OK;
}

inline int web_client_api_request_v1_chart(RRDHOST *host, struct web_client *w, char *url) {
    return web_client_api_request_single_chart(host, w, url, rrd_stats_api_v1_chart);
}

void fix_google_param(char *s) {
    if(unlikely(!s)) return;

    for( ; *s ;s++) {
        if(!isalnum(*s) && *s != '.' && *s != '_' && *s != '-')
            *s = '_';
    }
}


// returns the HTTP code
inline int web_client_api_request_v1_data(RRDHOST *host, struct web_client *w, char *url) {
    debug(D_WEB_CLIENT, "%llu: API v1 data with URL '%s'", w->id, url);

    int ret = HTTP_RESP_BAD_REQUEST;
    BUFFER *dimensions = NULL;

    buffer_flush(w->response.data);

    char    *google_version = "0.6",
            *google_reqId = "0",
            *google_sig = "0",
            *google_out = "json",
            *responseHandler = NULL,
            *outFileName = NULL;

    time_t last_timestamp_in_data = 0, google_timestamp = 0;

    char *chart = NULL;
    char *before_str = NULL;
    char *after_str = NULL;
    char *group_time_str = NULL;
    char *points_str = NULL;
    char *timeout_str = NULL;
    char *max_anomaly_rates_str = NULL;
    char *context = NULL;
    char *chart_label_key = NULL;
    char *chart_labels_filter = NULL;
    char *group_options = NULL;
    int tier = 0;
    int group = RRDR_GROUPING_AVERAGE;
    int show_dimensions = 0;
    uint32_t format = DATASOURCE_JSON;
    uint32_t options = 0x00000000;

    while(url) {
        char *value = mystrsep(&url, "&");
        if(!value || !*value) continue;

        char *name = mystrsep(&value, "=");
        if(!name || !*name) continue;
        if(!value || !*value) continue;

        debug(D_WEB_CLIENT, "%llu: API v1 data query param '%s' with value '%s'", w->id, name, value);

        // name and value are now the parameters
        // they are not null and not empty

        if(!strcmp(name, "context")) context = value;
        else if(!strcmp(name, "chart_label_key")) chart_label_key = value;
        else if(!strcmp(name, "chart_labels_filter")) chart_labels_filter = value;
        else if(!strcmp(name, "chart")) chart = value;
        else if(!strcmp(name, "dimension") || !strcmp(name, "dim") || !strcmp(name, "dimensions") || !strcmp(name, "dims")) {
            if(!dimensions) dimensions = buffer_create(100);
            buffer_strcat(dimensions, "|");
            buffer_strcat(dimensions, value);
        }
        else if(!strcmp(name, "show_dimensions")) show_dimensions = 1;
        else if(!strcmp(name, "after")) after_str = value;
        else if(!strcmp(name, "before")) before_str = value;
        else if(!strcmp(name, "points")) points_str = value;
        else if(!strcmp(name, "timeout")) timeout_str = value;
        else if(!strcmp(name, "gtime")) group_time_str = value;
        else if(!strcmp(name, "group_options")) group_options = value;
        else if(!strcmp(name, "group")) {
            group = web_client_api_request_v1_data_group(value, RRDR_GROUPING_AVERAGE);
        }
        else if(!strcmp(name, "format")) {
            format = web_client_api_request_v1_data_format(value);
        }
        else if(!strcmp(name, "options")) {
            options |= web_client_api_request_v1_data_options(value);
        }
        else if(!strcmp(name, "callback")) {
            responseHandler = value;
        }
        else if(!strcmp(name, "filename")) {
            outFileName = value;
        }
        else if(!strcmp(name, "tqx")) {
            // parse Google Visualization API options
            // https://developers.google.com/chart/interactive/docs/dev/implementing_data_source
            char *tqx_name, *tqx_value;

            while(value) {
                tqx_value = mystrsep(&value, ";");
                if(!tqx_value || !*tqx_value) continue;

                tqx_name = mystrsep(&tqx_value, ":");
                if(!tqx_name || !*tqx_name) continue;
                if(!tqx_value || !*tqx_value) continue;

                if(!strcmp(tqx_name, "version"))
                    google_version = tqx_value;
                else if(!strcmp(tqx_name, "reqId"))
                    google_reqId = tqx_value;
                else if(!strcmp(tqx_name, "sig")) {
                    google_sig = tqx_value;
                    google_timestamp = strtoul(google_sig, NULL, 0);
                }
                else if(!strcmp(tqx_name, "out")) {
                    google_out = tqx_value;
                    format = web_client_api_request_v1_data_google_format(google_out);
                }
                else if(!strcmp(tqx_name, "responseHandler"))
                    responseHandler = tqx_value;
                else if(!strcmp(tqx_name, "outFileName"))
                    outFileName = tqx_value;
            }
        }
        else if(!strcmp(name, "max_anomaly_rates")) {
            max_anomaly_rates_str = value;
        }
        else if(!strcmp(name, "tier")) {
            tier = str2i(value);
            if(tier >= 0 && tier < storage_tiers)
                options |= RRDR_OPTION_SELECTED_TIER;
        }
    }

    // validate the google parameters given
    fix_google_param(google_out);
    fix_google_param(google_sig);
    fix_google_param(google_reqId);
    fix_google_param(google_version);
    fix_google_param(responseHandler);
    fix_google_param(outFileName);

    RRDSET *st = NULL;
    ONEWAYALLOC *owa = onewayalloc_create(0);

    if((!chart || !*chart) && (!context)) {
        buffer_sprintf(w->response.data, "No chart id is given at the request.");
        goto cleanup;
    }

    struct context_param  *context_param_list = NULL;

    if (context && !chart) {
        RRDSET *st1;

        SIMPLE_PATTERN *chart_label_key_pattern = NULL;
        if(chart_label_key)
            chart_label_key_pattern = simple_pattern_create(chart_label_key, ",|\t\r\n\f\v", SIMPLE_PATTERN_EXACT);

        SIMPLE_PATTERN *chart_labels_filter_pattern = NULL;
        if(chart_labels_filter)
            chart_labels_filter_pattern = simple_pattern_create(chart_labels_filter, ",|\t\r\n\f\v", SIMPLE_PATTERN_EXACT);

        STRING *context_string = string_strdupz(context);
        rrdset_foreach_read(st1, host) {
            if (st1->context == context_string &&
                (!chart_label_key_pattern || rrdlabels_match_simple_pattern_parsed(st1->rrdlabels, chart_label_key_pattern, ':')) &&
                (!chart_labels_filter_pattern || rrdlabels_match_simple_pattern_parsed(st1->rrdlabels, chart_labels_filter_pattern, ':')))
                    build_context_param_list(owa, &context_param_list, st1);
        }
        rrdset_foreach_done(st1);
        string_freez(context_string);

        if (likely(context_param_list && context_param_list->rd))  // Just set the first one
            st = context_param_list->rd->rrdset;
        else {
            if (!chart_label_key && !chart_labels_filter)
                sql_build_context_param_list(owa, &context_param_list, host, context, NULL);
        }
    }
    else {
        st = rrdset_find(host, chart);
        if (!st)
            st = rrdset_find_byname(host, chart);
        if (likely(st))
            st->last_accessed_time = now_realtime_sec();
        else
            sql_build_context_param_list(owa, &context_param_list, host, NULL, chart);
    }

    if (!st) {
        if (likely(context_param_list && context_param_list->rd && context_param_list->rd->rrdset))
            st = context_param_list->rd->rrdset;
        else {
            free_context_param_list(owa, &context_param_list);
            context_param_list = NULL;
        }
    }

    if (!st && !context_param_list) {
        if (context && !chart) {
            if (!chart_label_key) {
                buffer_strcat(w->response.data, "Context is not found: ");
                buffer_strcat_htmlescape(w->response.data, context);
            } else {
                buffer_strcat(w->response.data, "Context: ");
                buffer_strcat_htmlescape(w->response.data, context);
                buffer_strcat(w->response.data, " or chart label key: ");
                buffer_strcat_htmlescape(w->response.data, chart_label_key);
                buffer_strcat(w->response.data, " not found");
            }
        }
        else {
            buffer_strcat(w->response.data, "Chart is not found: ");
            buffer_strcat_htmlescape(w->response.data, chart);
        }
        ret = HTTP_RESP_NOT_FOUND;
        goto cleanup;
    }

    long long before = (before_str && *before_str)?str2l(before_str):0;
    long long after  = (after_str  && *after_str) ?str2l(after_str):-600;
    int       points = (points_str && *points_str)?str2i(points_str):0;
    int       timeout = (timeout_str && *timeout_str)?str2i(timeout_str): 0;
    long      group_time = (group_time_str && *group_time_str)?str2l(group_time_str):0;
    int       max_anomaly_rates = (max_anomaly_rates_str && *max_anomaly_rates_str) ? str2i(max_anomaly_rates_str) : 0;

    if (timeout) {
        struct timeval now;
        now_realtime_timeval(&now);
        int inqueue = (int)dt_usec(&w->tv_in, &now) / 1000;
        timeout -= inqueue;
        if (timeout <= 0) {
            buffer_flush(w->response.data);
            buffer_strcat(w->response.data, "Query timeout exceeded");
            return HTTP_RESP_BACKEND_FETCH_FAILED;
        }
    }

    debug(D_WEB_CLIENT, "%llu: API command 'data' for chart '%s', dimensions '%s', after '%lld', before '%lld', points '%d', group '%d', format '%u', options '0x%08x'"
          , w->id
          , chart
          , (dimensions)?buffer_tostring(dimensions):""
          , after
          , before
          , points
          , group
          , format
          , options
    );

    if(outFileName && *outFileName) {
        buffer_sprintf(w->response.header, "Content-Disposition: attachment; filename=\"%s\"\r\n", outFileName);
        debug(D_WEB_CLIENT, "%llu: generating outfilename header: '%s'", w->id, outFileName);
    }

    if(format == DATASOURCE_DATATABLE_JSONP) {
        if(responseHandler == NULL)
            responseHandler = "google.visualization.Query.setResponse";

        debug(D_WEB_CLIENT_ACCESS, "%llu: GOOGLE JSON/JSONP: version = '%s', reqId = '%s', sig = '%s', out = '%s', responseHandler = '%s', outFileName = '%s'",
                w->id, google_version, google_reqId, google_sig, google_out, responseHandler, outFileName
        );

        buffer_sprintf(
            w->response.data,
            "%s({version:'%s',reqId:'%s',status:'ok',sig:'%"PRId64"',table:",
            responseHandler,
            google_version,
            google_reqId,
            (int64_t)st->last_updated.tv_sec);
    }
    else if(format == DATASOURCE_JSONP) {
        if(responseHandler == NULL)
            responseHandler = "callback";

        buffer_strcat(w->response.data, responseHandler);
        buffer_strcat(w->response.data, "(");
    }

    QUERY_PARAMS query_params = {
        .context_param_list = context_param_list,
        .timeout = timeout,
        .max_anomaly_rates = max_anomaly_rates,
        .show_dimensions = show_dimensions,
        .chart_label_key = chart_label_key,
        .wb = w->response.data};

    ret = rrdset2anything_api_v1(owa, st, &query_params, dimensions, format,
            points, after, before, group, group_options, group_time, options, &last_timestamp_in_data, tier);

    free_context_param_list(owa, &context_param_list);

    if(format == DATASOURCE_DATATABLE_JSONP) {
        if(google_timestamp < last_timestamp_in_data)
            buffer_strcat(w->response.data, "});");

        else {
            // the client already has the latest data
            buffer_flush(w->response.data);
            buffer_sprintf(w->response.data,
                    "%s({version:'%s',reqId:'%s',status:'error',errors:[{reason:'not_modified',message:'Data not modified'}]});",
                    responseHandler, google_version, google_reqId);
        }
    }
    else if(format == DATASOURCE_JSONP)
        buffer_strcat(w->response.data, ");");

cleanup:
    onewayalloc_destroy(owa);
    buffer_free(dimensions);
    return ret;
}

// Pings a netdata server:
// /api/v1/registry?action=hello
//
// Access to a netdata registry:
// /api/v1/registry?action=access&machine=${machine_guid}&name=${hostname}&url=${url}
//
// Delete from a netdata registry:
// /api/v1/registry?action=delete&machine=${machine_guid}&name=${hostname}&url=${url}&delete_url=${delete_url}
//
// Search for the URLs of a machine:
// /api/v1/registry?action=search&machine=${machine_guid}&name=${hostname}&url=${url}&for=${machine_guid}
//
// Impersonate:
// /api/v1/registry?action=switch&machine=${machine_guid}&name=${hostname}&url=${url}&to=${new_person_guid}
inline int web_client_api_request_v1_registry(RRDHOST *host, struct web_client *w, char *url) {
    static uint32_t hash_action = 0, hash_access = 0, hash_hello = 0, hash_delete = 0, hash_search = 0,
            hash_switch = 0, hash_machine = 0, hash_url = 0, hash_name = 0, hash_delete_url = 0, hash_for = 0,
            hash_to = 0 /*, hash_redirects = 0 */;

    if(unlikely(!hash_action)) {
        hash_action = simple_hash("action");
        hash_access = simple_hash("access");
        hash_hello = simple_hash("hello");
        hash_delete = simple_hash("delete");
        hash_search = simple_hash("search");
        hash_switch = simple_hash("switch");
        hash_machine = simple_hash("machine");
        hash_url = simple_hash("url");
        hash_name = simple_hash("name");
        hash_delete_url = simple_hash("delete_url");
        hash_for = simple_hash("for");
        hash_to = simple_hash("to");
/*
        hash_redirects = simple_hash("redirects");
*/
    }

    char person_guid[GUID_LEN + 1] = "";

    debug(D_WEB_CLIENT, "%llu: API v1 registry with URL '%s'", w->id, url);

    // TODO
    // The browser may send multiple cookies with our id

    char *cookie = strstr(w->response.data->buffer, NETDATA_REGISTRY_COOKIE_NAME "=");
    if(cookie)
        strncpyz(person_guid, &cookie[sizeof(NETDATA_REGISTRY_COOKIE_NAME)], 36);

    char action = '\0';
    char *machine_guid = NULL,
            *machine_url = NULL,
            *url_name = NULL,
            *search_machine_guid = NULL,
            *delete_url = NULL,
            *to_person_guid = NULL;
/*
    int redirects = 0;
*/

	// Don't cache registry responses
    buffer_no_cacheable(w->response.data);

    while(url) {
        char *value = mystrsep(&url, "&");
        if (!value || !*value) continue;

        char *name = mystrsep(&value, "=");
        if (!name || !*name) continue;
        if (!value || !*value) continue;

        debug(D_WEB_CLIENT, "%llu: API v1 registry query param '%s' with value '%s'", w->id, name, value);

        uint32_t hash = simple_hash(name);

        if(hash == hash_action && !strcmp(name, "action")) {
            uint32_t vhash = simple_hash(value);

            if(vhash == hash_access && !strcmp(value, "access")) action = 'A';
            else if(vhash == hash_hello && !strcmp(value, "hello")) action = 'H';
            else if(vhash == hash_delete && !strcmp(value, "delete")) action = 'D';
            else if(vhash == hash_search && !strcmp(value, "search")) action = 'S';
            else if(vhash == hash_switch && !strcmp(value, "switch")) action = 'W';
#ifdef NETDATA_INTERNAL_CHECKS
            else error("unknown registry action '%s'", value);
#endif /* NETDATA_INTERNAL_CHECKS */
        }
/*
        else if(hash == hash_redirects && !strcmp(name, "redirects"))
            redirects = atoi(value);
*/
        else if(hash == hash_machine && !strcmp(name, "machine"))
            machine_guid = value;

        else if(hash == hash_url && !strcmp(name, "url"))
            machine_url = value;

        else if(action == 'A') {
            if(hash == hash_name && !strcmp(name, "name"))
                url_name = value;
        }
        else if(action == 'D') {
            if(hash == hash_delete_url && !strcmp(name, "delete_url"))
                delete_url = value;
        }
        else if(action == 'S') {
            if(hash == hash_for && !strcmp(name, "for"))
                search_machine_guid = value;
        }
        else if(action == 'W') {
            if(hash == hash_to && !strcmp(name, "to"))
                to_person_guid = value;
        }
#ifdef NETDATA_INTERNAL_CHECKS
        else error("unused registry URL parameter '%s' with value '%s'", name, value);
#endif /* NETDATA_INTERNAL_CHECKS */
    }

    if(unlikely(respect_web_browser_do_not_track_policy && web_client_has_donottrack(w))) {
        buffer_flush(w->response.data);
        buffer_sprintf(w->response.data, "Your web browser is sending 'DNT: 1' (Do Not Track). The registry requires persistent cookies on your browser to work.");
        return HTTP_RESP_BAD_REQUEST;
    }

    if(unlikely(action == 'H')) {
        // HELLO request, dashboard ACL
        analytics_log_dashboard();
        if(unlikely(!web_client_can_access_dashboard(w)))
            return web_client_permission_denied(w);
    }
    else {
        // everything else, registry ACL
        if(unlikely(!web_client_can_access_registry(w)))
            return web_client_permission_denied(w);
    }

    switch(action) {
        case 'A':
            if(unlikely(!machine_guid || !machine_url || !url_name)) {
                error("Invalid registry request - access requires these parameters: machine ('%s'), url ('%s'), name ('%s')", machine_guid ? machine_guid : "UNSET", machine_url ? machine_url : "UNSET", url_name ? url_name : "UNSET");
                buffer_flush(w->response.data);
                buffer_strcat(w->response.data, "Invalid registry Access request.");
                return HTTP_RESP_BAD_REQUEST;
            }

            web_client_enable_tracking_required(w);
            return registry_request_access_json(host, w, person_guid, machine_guid, machine_url, url_name, now_realtime_sec());

        case 'D':
            if(unlikely(!machine_guid || !machine_url || !delete_url)) {
                error("Invalid registry request - delete requires these parameters: machine ('%s'), url ('%s'), delete_url ('%s')", machine_guid?machine_guid:"UNSET", machine_url?machine_url:"UNSET", delete_url?delete_url:"UNSET");
                buffer_flush(w->response.data);
                buffer_strcat(w->response.data, "Invalid registry Delete request.");
                return HTTP_RESP_BAD_REQUEST;
            }

            web_client_enable_tracking_required(w);
            return registry_request_delete_json(host, w, person_guid, machine_guid, machine_url, delete_url, now_realtime_sec());

        case 'S':
            if(unlikely(!machine_guid || !machine_url || !search_machine_guid)) {
                error("Invalid registry request - search requires these parameters: machine ('%s'), url ('%s'), for ('%s')", machine_guid?machine_guid:"UNSET", machine_url?machine_url:"UNSET", search_machine_guid?search_machine_guid:"UNSET");
                buffer_flush(w->response.data);
                buffer_strcat(w->response.data, "Invalid registry Search request.");
                return HTTP_RESP_BAD_REQUEST;
            }

            web_client_enable_tracking_required(w);
            return registry_request_search_json(host, w, person_guid, machine_guid, machine_url, search_machine_guid, now_realtime_sec());

        case 'W':
            if(unlikely(!machine_guid || !machine_url || !to_person_guid)) {
                error("Invalid registry request - switching identity requires these parameters: machine ('%s'), url ('%s'), to ('%s')", machine_guid?machine_guid:"UNSET", machine_url?machine_url:"UNSET", to_person_guid?to_person_guid:"UNSET");
                buffer_flush(w->response.data);
                buffer_strcat(w->response.data, "Invalid registry Switch request.");
                return HTTP_RESP_BAD_REQUEST;
            }

            web_client_enable_tracking_required(w);
            return registry_request_switch_json(host, w, person_guid, machine_guid, machine_url, to_person_guid, now_realtime_sec());

        case 'H':
            return registry_request_hello_json(host, w);

        default:
            buffer_flush(w->response.data);
            buffer_strcat(w->response.data, "Invalid registry request - you need to set an action: hello, access, delete, search");
            return HTTP_RESP_BAD_REQUEST;
    }
}

static inline void web_client_api_request_v1_info_summary_alarm_statuses(RRDHOST *host, BUFFER *wb) {
    int alarm_normal = 0, alarm_warn = 0, alarm_crit = 0;
    RRDCALC *rc;
    foreach_rrdcalc_in_rrdhost_read(host, rc) {
        if(unlikely(!rc->rrdset || !rc->rrdset->last_collected_time.tv_sec))
            continue;

        switch(rc->status) {
            case RRDCALC_STATUS_WARNING:
                alarm_warn++;
                break;
            case RRDCALC_STATUS_CRITICAL:
                alarm_crit++;
                break;
            default:
                alarm_normal++;
        }
    }
    foreach_rrdcalc_in_rrdhost_done(rc);
    buffer_sprintf(wb, "\t\t\"normal\": %d,\n", alarm_normal);
    buffer_sprintf(wb, "\t\t\"warning\": %d,\n", alarm_warn);
    buffer_sprintf(wb, "\t\t\"critical\": %d\n", alarm_crit);
}

static inline void web_client_api_request_v1_info_mirrored_hosts(BUFFER *wb) {
    RRDHOST *host;
    int count = 0;

    buffer_strcat(wb, "\t\"mirrored_hosts\": [\n");
    rrd_rdlock();
    rrdhost_foreach_read(host) {
        if (count > 0)
            buffer_strcat(wb, ",\n");

        buffer_sprintf(wb, "\t\t\"%s\"", rrdhost_hostname(host));
        count++;
    }

    buffer_strcat(wb, "\n\t],\n\t\"mirrored_hosts_status\": [\n");
    count = 0;
    rrdhost_foreach_read(host)
    {
        if (count > 0)
            buffer_strcat(wb, ",\n");

        netdata_mutex_lock(&host->receiver_lock);
        buffer_sprintf(
            wb, "\t\t{ \"guid\": \"%s\", \"hostname\": \"%s\", \"reachable\": %s, \"hops\": %d"
            , host->machine_guid
            , rrdhost_hostname(host)
            , (host->receiver || host == localhost) ? "true" : "false"
            , host->system_info ? host->system_info->hops : (host == localhost) ? 0 : 1
            );
        netdata_mutex_unlock(&host->receiver_lock);

        rrdhost_aclk_state_lock(host);
        if (host->aclk_state.claimed_id)
            buffer_sprintf(wb, ", \"claim_id\": \"%s\"", host->aclk_state.claimed_id);
        else
            buffer_strcat(wb, ", \"claim_id\": null");
        rrdhost_aclk_state_unlock(host);

        if (host->node_id) {
            char node_id_str[GUID_LEN + 1];
            uuid_unparse_lower(*host->node_id, node_id_str);
            buffer_sprintf(wb, ", \"node_id\": \"%s\" }", node_id_str);
        } else
            buffer_strcat(wb, ", \"node_id\": null }");

        count++;
    }
    rrd_unlock();

    buffer_strcat(wb, "\n\t],\n");
}

inline void host_labels2json(RRDHOST *host, BUFFER *wb, size_t indentation) {
    char tabs[11];

    if (indentation > 10)
        indentation = 10;

    tabs[0] = '\0';
    while (indentation) {
        strcat(tabs, "\t");
        indentation--;
    }

    rrdlabels_to_buffer(host->rrdlabels, wb, tabs, ":", "\"", ",\n", NULL, NULL, NULL, NULL);
    buffer_strcat(wb, "\n");
}

extern int aclk_connected;
inline int web_client_api_request_v1_info_fill_buffer(RRDHOST *host, BUFFER *wb)
{
    buffer_strcat(wb, "{\n");
    buffer_sprintf(wb, "\t\"version\": \"%s\",\n", rrdhost_program_version(host));
    buffer_sprintf(wb, "\t\"uid\": \"%s\",\n", host->machine_guid);

    web_client_api_request_v1_info_mirrored_hosts(wb);

    buffer_strcat(wb, "\t\"alarms\": {\n");
    web_client_api_request_v1_info_summary_alarm_statuses(host, wb);
    buffer_strcat(wb, "\t},\n");

    buffer_sprintf(wb, "\t\"os_name\": \"%s\",\n", (host->system_info->host_os_name) ? host->system_info->host_os_name : "");
    buffer_sprintf(wb, "\t\"os_id\": \"%s\",\n", (host->system_info->host_os_id) ? host->system_info->host_os_id : "");
    buffer_sprintf(wb, "\t\"os_id_like\": \"%s\",\n", (host->system_info->host_os_id_like) ? host->system_info->host_os_id_like : "");
    buffer_sprintf(wb, "\t\"os_version\": \"%s\",\n", (host->system_info->host_os_version) ? host->system_info->host_os_version : "");
    buffer_sprintf(wb, "\t\"os_version_id\": \"%s\",\n", (host->system_info->host_os_version_id) ? host->system_info->host_os_version_id : "");
    buffer_sprintf(wb, "\t\"os_detection\": \"%s\",\n", (host->system_info->host_os_detection) ? host->system_info->host_os_detection : "");
    buffer_sprintf(wb, "\t\"cores_total\": \"%s\",\n", (host->system_info->host_cores) ? host->system_info->host_cores : "");
    buffer_sprintf(wb, "\t\"total_disk_space\": \"%s\",\n", (host->system_info->host_disk_space) ? host->system_info->host_disk_space : "");
    buffer_sprintf(wb, "\t\"cpu_freq\": \"%s\",\n", (host->system_info->host_cpu_freq) ? host->system_info->host_cpu_freq : "");
    buffer_sprintf(wb, "\t\"ram_total\": \"%s\",\n", (host->system_info->host_ram_total) ? host->system_info->host_ram_total : "");

    if (host->system_info->container_os_name)
        buffer_sprintf(wb, "\t\"container_os_name\": \"%s\",\n", host->system_info->container_os_name);
    if (host->system_info->container_os_id)
        buffer_sprintf(wb, "\t\"container_os_id\": \"%s\",\n", host->system_info->container_os_id);
    if (host->system_info->container_os_id_like)
        buffer_sprintf(wb, "\t\"container_os_id_like\": \"%s\",\n", host->system_info->container_os_id_like);
    if (host->system_info->container_os_version)
        buffer_sprintf(wb, "\t\"container_os_version\": \"%s\",\n", host->system_info->container_os_version);
    if (host->system_info->container_os_version_id)
        buffer_sprintf(wb, "\t\"container_os_version_id\": \"%s\",\n", host->system_info->container_os_version_id);
    if (host->system_info->container_os_detection)
        buffer_sprintf(wb, "\t\"container_os_detection\": \"%s\",\n", host->system_info->container_os_detection);
    if (host->system_info->is_k8s_node)
        buffer_sprintf(wb, "\t\"is_k8s_node\": \"%s\",\n", host->system_info->is_k8s_node);

    buffer_sprintf(wb, "\t\"kernel_name\": \"%s\",\n", (host->system_info->kernel_name) ? host->system_info->kernel_name : "");
    buffer_sprintf(wb, "\t\"kernel_version\": \"%s\",\n", (host->system_info->kernel_version) ? host->system_info->kernel_version : "");
    buffer_sprintf(wb, "\t\"architecture\": \"%s\",\n", (host->system_info->architecture) ? host->system_info->architecture : "");
    buffer_sprintf(wb, "\t\"virtualization\": \"%s\",\n", (host->system_info->virtualization) ? host->system_info->virtualization : "");
    buffer_sprintf(wb, "\t\"virt_detection\": \"%s\",\n", (host->system_info->virt_detection) ? host->system_info->virt_detection : "");
    buffer_sprintf(wb, "\t\"container\": \"%s\",\n", (host->system_info->container) ? host->system_info->container : "");
    buffer_sprintf(wb, "\t\"container_detection\": \"%s\",\n", (host->system_info->container_detection) ? host->system_info->container_detection : "");

    if (host->system_info->cloud_provider_type)
        buffer_sprintf(wb, "\t\"cloud_provider_type\": \"%s\",\n", host->system_info->cloud_provider_type);
    if (host->system_info->cloud_instance_type)
        buffer_sprintf(wb, "\t\"cloud_instance_type\": \"%s\",\n", host->system_info->cloud_instance_type);
    if (host->system_info->cloud_instance_region)
        buffer_sprintf(wb, "\t\"cloud_instance_region\": \"%s\",\n", host->system_info->cloud_instance_region);

    buffer_strcat(wb, "\t\"host_labels\": {\n");
    host_labels2json(host, wb, 2);
    buffer_strcat(wb, "\t},\n");

    buffer_strcat(wb, "\t\"functions\": {\n");
    host_functions2json(host, wb, 2, "\"", "\"");
    buffer_strcat(wb, "\t},\n");

    buffer_strcat(wb, "\t\"collectors\": [");
    chartcollectors2json(host, wb);
    buffer_strcat(wb, "\n\t],\n");

#ifdef DISABLE_CLOUD
    buffer_strcat(wb, "\t\"cloud-enabled\": false,\n");
#else
    buffer_sprintf(wb, "\t\"cloud-enabled\": %s,\n",
                   appconfig_get_boolean(&cloud_config, CONFIG_SECTION_GLOBAL, "enabled", 1) ? "true" : "false");
#endif

#ifdef ENABLE_ACLK
    buffer_strcat(wb, "\t\"cloud-available\": true,\n");
#else
    buffer_strcat(wb, "\t\"cloud-available\": false,\n");
#endif
    char *agent_id = get_agent_claimid();
    if (agent_id == NULL)
        buffer_strcat(wb, "\t\"agent-claimed\": false,\n");
    else {
        buffer_strcat(wb, "\t\"agent-claimed\": true,\n");
        freez(agent_id);
    }
#ifdef ENABLE_ACLK
    if (aclk_connected) {
        buffer_strcat(wb, "\t\"aclk-available\": true,\n");
    }
    else
#endif
        buffer_strcat(wb, "\t\"aclk-available\": false,\n");     // Intentionally valid with/without #ifdef above

    buffer_strcat(wb, "\t\"memory-mode\": ");
    analytics_get_data(analytics_data.netdata_config_memory_mode, wb);
    buffer_strcat(wb, ",\n");

    buffer_strcat(wb, "\t\"multidb-disk-quota\": ");
    analytics_get_data(analytics_data.netdata_config_multidb_disk_quota, wb);
    buffer_strcat(wb, ",\n");

    buffer_strcat(wb, "\t\"page-cache-size\": ");
    analytics_get_data(analytics_data.netdata_config_page_cache_size, wb);
    buffer_strcat(wb, ",\n");

    buffer_strcat(wb, "\t\"stream-enabled\": ");
    analytics_get_data(analytics_data.netdata_config_stream_enabled, wb);
    buffer_strcat(wb, ",\n");

#ifdef  ENABLE_COMPRESSION
    if(host->sender){
        buffer_strcat(wb, "\t\"stream-compression\": ");
        buffer_strcat(wb, (host->sender->flags & SENDER_FLAG_COMPRESSION) ? "true" : "false");
        buffer_strcat(wb, ",\n");
    }else{
        buffer_strcat(wb, "\t\"stream-compression\": null,\n");
    }
#else
    buffer_strcat(wb, "\t\"stream-compression\": null,\n");
#endif  //ENABLE_COMPRESSION   

    buffer_strcat(wb, "\t\"hosts-available\": ");
    analytics_get_data(analytics_data.netdata_config_hosts_available, wb);
    buffer_strcat(wb, ",\n");

    buffer_strcat(wb, "\t\"https-enabled\": ");
    analytics_get_data(analytics_data.netdata_config_https_enabled, wb);
    buffer_strcat(wb, ",\n");

    buffer_strcat(wb, "\t\"buildinfo\": ");
    analytics_get_data(analytics_data.netdata_buildinfo, wb);
    buffer_strcat(wb, ",\n");

    buffer_strcat(wb, "\t\"release-channel\": ");
    analytics_get_data(analytics_data.netdata_config_release_channel, wb);
    buffer_strcat(wb, ",\n");

    buffer_strcat(wb, "\t\"web-enabled\": ");
    analytics_get_data(analytics_data.netdata_config_web_enabled, wb);
    buffer_strcat(wb, ",\n");

    buffer_strcat(wb, "\t\"notification-methods\": ");
    analytics_get_data(analytics_data.netdata_notification_methods, wb);
    buffer_strcat(wb, ",\n");

    buffer_strcat(wb, "\t\"exporting-enabled\": ");
    analytics_get_data(analytics_data.netdata_config_exporting_enabled, wb);
    buffer_strcat(wb, ",\n");

    buffer_strcat(wb, "\t\"exporting-connectors\": ");
    analytics_get_data(analytics_data.netdata_exporting_connectors, wb);
    buffer_strcat(wb, ",\n");

    buffer_strcat(wb, "\t\"allmetrics-prometheus-used\": ");
    analytics_get_data(analytics_data.netdata_allmetrics_prometheus_used, wb);
    buffer_strcat(wb, ",\n");

    buffer_strcat(wb, "\t\"allmetrics-shell-used\": ");
    analytics_get_data(analytics_data.netdata_allmetrics_shell_used, wb);
    buffer_strcat(wb, ",\n");

    buffer_strcat(wb, "\t\"allmetrics-json-used\": ");
    analytics_get_data(analytics_data.netdata_allmetrics_json_used, wb);
    buffer_strcat(wb, ",\n");

    buffer_strcat(wb, "\t\"dashboard-used\": ");
    analytics_get_data(analytics_data.netdata_dashboard_used, wb);
    buffer_strcat(wb, ",\n");

    buffer_strcat(wb, "\t\"charts-count\": ");
    analytics_get_data(analytics_data.netdata_charts_count, wb);
    buffer_strcat(wb, ",\n");

    buffer_strcat(wb, "\t\"metrics-count\": ");
    analytics_get_data(analytics_data.netdata_metrics_count, wb);

#if defined(ENABLE_ML)
    buffer_strcat(wb, ",\n");
    char *ml_info = ml_get_host_info(host);

    buffer_strcat(wb, "\t\"ml-info\": ");
    buffer_strcat(wb, ml_info);

    free(ml_info);
#endif

    buffer_strcat(wb, "\n}");
    return 0;
}

#if defined(ENABLE_ML)
int web_client_api_request_v1_ml_info(RRDHOST *host, struct web_client *w, char *url) {
    (void) url;

    if (!netdata_ready)
        return HTTP_RESP_BACKEND_FETCH_FAILED;

    char *s = ml_get_host_runtime_info(host);
    if (!s)
        s = strdupz("{\"error\": \"json string is empty\" }\n");

    BUFFER *wb = w->response.data;
    buffer_flush(wb);
    wb->contenttype = CT_APPLICATION_JSON;
    buffer_strcat(wb, s);
    buffer_no_cacheable(wb);

    freez(s);
    return HTTP_RESP_OK;
}

int web_client_api_request_v1_ml_models(RRDHOST *host, struct web_client *w, char *url) {
    (void) url;

    if (!netdata_ready)
        return HTTP_RESP_BACKEND_FETCH_FAILED;

    char *s = ml_get_host_models(host);
    if (!s)
        s = strdupz("{\"error\": \"json string is empty\" }\n");

    BUFFER *wb = w->response.data;
    buffer_flush(wb);
    wb->contenttype = CT_APPLICATION_JSON;
    buffer_strcat(wb, s);
    buffer_no_cacheable(wb);

    freez(s);
    return HTTP_RESP_OK;
}
#endif

inline int web_client_api_request_v1_info(RRDHOST *host, struct web_client *w, char *url) {
    (void)url;
    if (!netdata_ready) return HTTP_RESP_BACKEND_FETCH_FAILED;
    BUFFER *wb = w->response.data;
    buffer_flush(wb);
    wb->contenttype = CT_APPLICATION_JSON;

    web_client_api_request_v1_info_fill_buffer(host, wb);

    buffer_no_cacheable(wb);
    return HTTP_RESP_OK;
}

static int web_client_api_request_v1_aclk_state(RRDHOST *host, struct web_client *w, char *url) {
    UNUSED(url);
    UNUSED(host);
    if (!netdata_ready) return HTTP_RESP_BACKEND_FETCH_FAILED;

    BUFFER *wb = w->response.data;
    buffer_flush(wb);

    char *str = aclk_state_json();
    buffer_strcat(wb, str);
    freez(str);

    wb->contenttype = CT_APPLICATION_JSON;
    buffer_no_cacheable(wb);
    return HTTP_RESP_OK;
}

static int web_client_api_request_v1_weights_internal(RRDHOST *host, struct web_client *w, char *url, WEIGHTS_METHOD method, WEIGHTS_FORMAT format) {
    if (!netdata_ready)
        return HTTP_RESP_BACKEND_FETCH_FAILED;

    long long baseline_after = 0, baseline_before = 0, after = 0, before = 0, points = 0;
    RRDR_OPTIONS options = RRDR_OPTION_NOT_ALIGNED | RRDR_OPTION_NONZERO | RRDR_OPTION_NULL2ZERO;
    int options_count = 0;
    RRDR_GROUPING group = RRDR_GROUPING_AVERAGE;
    int timeout = 0;
    int tier = 0;
    const char *group_options = NULL, *contexts_str = NULL;

    while (url) {
        char *value = mystrsep(&url, "&");
        if (!value || !*value)
            continue;

        char *name = mystrsep(&value, "=");
        if (!name || !*name)
            continue;
        if (!value || !*value)
            continue;

        if (!strcmp(name, "baseline_after"))
            baseline_after = (long long) strtoul(value, NULL, 0);

        else if (!strcmp(name, "baseline_before"))
            baseline_before = (long long) strtoul(value, NULL, 0);

        else if (!strcmp(name, "after") || !strcmp(name, "highlight_after"))
            after = (long long) strtoul(value, NULL, 0);

        else if (!strcmp(name, "before") || !strcmp(name, "highlight_before"))
            before = (long long) strtoul(value, NULL, 0);

        else if (!strcmp(name, "points") || !strcmp(name, "max_points"))
            points = (long long) strtoul(value, NULL, 0);

        else if (!strcmp(name, "timeout"))
            timeout = (int) strtoul(value, NULL, 0);

        else if(!strcmp(name, "group"))
            group = web_client_api_request_v1_data_group(value, RRDR_GROUPING_AVERAGE);

        else if(!strcmp(name, "options")) {
            if(!options_count) options = RRDR_OPTION_NOT_ALIGNED | RRDR_OPTION_NULL2ZERO;
            options |= web_client_api_request_v1_data_options(value);
            options_count++;
        }

        else if(!strcmp(name, "method"))
            method = weights_string_to_method(value);

        else if(!strcmp(name, "context") || !strcmp(name, "contexts"))
            contexts_str = value;

        else if(!strcmp(name, "tier")) {
            tier = str2i(value);
            if(tier >= 0 && tier < storage_tiers)
                options |= RRDR_OPTION_SELECTED_TIER;
        }
    }

    BUFFER *wb = w->response.data;
    buffer_flush(wb);
    wb->contenttype = CT_APPLICATION_JSON;

    SIMPLE_PATTERN *contexts = (contexts_str) ? simple_pattern_create(contexts_str, ",|\t\r\n\f\v", SIMPLE_PATTERN_EXACT) : NULL;

    int ret = web_api_v1_weights(host, wb, method, format, group, group_options, baseline_after, baseline_before, after, before, points, options, contexts, tier, timeout);

    simple_pattern_free(contexts);
    return ret;
}

int web_client_api_request_v1_metric_correlations(RRDHOST *host, struct web_client *w, char *url) {
    return web_client_api_request_v1_weights_internal(host, w, url, default_metric_correlations_method, WEIGHTS_FORMAT_CHARTS);
}

int web_client_api_request_v1_weights(RRDHOST *host, struct web_client *w, char *url) {
    return web_client_api_request_v1_weights_internal(host, w, url, WEIGHTS_METHOD_ANOMALY_RATE, WEIGHTS_FORMAT_CONTEXTS);
}

int web_client_api_request_v1_function(RRDHOST *host, struct web_client *w, char *url) {
    if (!netdata_ready)
        return HTTP_RESP_BACKEND_FETCH_FAILED;

    int timeout = 0;
    const char *function = NULL;

    while (url) {
        char *value = mystrsep(&url, "&");
        if (!value || !*value)
            continue;

        char *name = mystrsep(&value, "=");
        if (!name || !*name)
            continue;

        if (!strcmp(name, "function"))
            function = value;

        else if (!strcmp(name, "timeout"))
            timeout = (int) strtoul(value, NULL, 0);
    }

    BUFFER *wb = w->response.data;
    buffer_flush(wb);
    wb->contenttype = CT_APPLICATION_JSON;
    buffer_no_cacheable(wb);

    return rrd_call_function_and_wait(host, wb, timeout, function);
}

int web_client_api_request_v1_functions(RRDHOST *host, struct web_client *w, char *url __maybe_unused) {
    if (!netdata_ready)
        return HTTP_RESP_BACKEND_FETCH_FAILED;

    BUFFER *wb = w->response.data;
    buffer_flush(wb);
    wb->contenttype = CT_APPLICATION_JSON;
    buffer_no_cacheable(wb);

    buffer_strcat(wb, "{\n");
    host_functions2json(host, wb, 1, "\"", "\"");
    buffer_strcat(wb, "}");

    return HTTP_RESP_OK;
}

#ifndef ENABLE_DBENGINE
int web_client_api_request_v1_dbengine_stats(RRDHOST *host, struct web_client *w, char *url) {
    return HTTP_RESP_NOT_FOUND;
}
#else
static void web_client_api_v1_dbengine_stats_for_tier(BUFFER *wb, int tier) {
    RRDENG_SIZE_STATS stats = rrdeng_size_statistics(multidb_ctx[tier]);

    buffer_sprintf(wb,
                   "\n\t\t\"default_granularity_secs\":%zu"
                   ",\n\t\t\"sizeof_metric\":%zu"
                   ",\n\t\t\"sizeof_metric_in_index\":%zu"
                   ",\n\t\t\"sizeof_page\":%zu"
                   ",\n\t\t\"sizeof_page_in_index\":%zu"
                   ",\n\t\t\"sizeof_extent\":%zu"
                   ",\n\t\t\"sizeof_page_in_extent\":%zu"
                   ",\n\t\t\"sizeof_datafile\":%zu"
                   ",\n\t\t\"sizeof_page_in_cache\":%zu"
                   ",\n\t\t\"sizeof_point_data\":%zu"
                   ",\n\t\t\"sizeof_page_data\":%zu"
                   ",\n\t\t\"pages_per_extent\":%zu"
                   ",\n\t\t\"datafiles\":%zu"
                   ",\n\t\t\"extents\":%zu"
                   ",\n\t\t\"extents_pages\":%zu"
                   ",\n\t\t\"points\":%zu"
                   ",\n\t\t\"metrics\":%zu"
                   ",\n\t\t\"metrics_pages\":%zu"
                   ",\n\t\t\"extents_compressed_bytes\":%zu"
                   ",\n\t\t\"pages_uncompressed_bytes\":%zu"
                   ",\n\t\t\"pages_duration_secs\":%ld"
                   ",\n\t\t\"single_point_pages\":%zu"
                   ",\n\t\t\"first_t\":%llu"
                   ",\n\t\t\"last_t\":%llu"
                   ",\n\t\t\"database_retention_secs\":%ld"
                   ",\n\t\t\"average_compression_savings\":%0.2f"
                   ",\n\t\t\"average_point_duration_secs\":%0.2f"
                   ",\n\t\t\"average_metric_retention_secs\":%0.2f"
                   ",\n\t\t\"ephemeral_metrics_per_day_percent\":%0.2f"
                   ",\n\t\t\"average_page_size_bytes\":%0.2f"
                   ",\n\t\t\"estimated_concurrently_collected_metrics\":%zu"
                   ",\n\t\t\"currently_collected_metrics\":%zu"
                   ",\n\t\t\"max_concurrently_collected_metrics\":%zu"
                   ",\n\t\t\"disk_space\":%zu"
                   ",\n\t\t\"max_disk_space\":%zu"
                   , stats.default_granularity_secs
                   , stats.sizeof_metric
                   , stats.sizeof_metric_in_index
                   , stats.sizeof_page
                   , stats.sizeof_page_in_index
                   , stats.sizeof_extent
                   , stats.sizeof_page_in_extent
                   , stats.sizeof_datafile
                   , stats.sizeof_page_in_cache
                   , stats.sizeof_point_data
                   , stats.sizeof_page_data
                   , stats.pages_per_extent
                   , stats.datafiles
                   , stats.extents
                   , stats.extents_pages
                   , stats.points
                   , stats.metrics
                   , stats.metrics_pages
                   , stats.extents_compressed_bytes
                   , stats.pages_uncompressed_bytes
                   , stats.pages_duration_secs
                   , stats.single_point_pages
                   , stats.first_t
                   , stats.last_t
                   , stats.database_retention_secs
                   , stats.average_compression_savings
                   , stats.average_point_duration_secs
                   , stats.average_metric_retention_secs
                   , stats.ephemeral_metrics_per_day_percent
                   , stats.average_page_size_bytes
                   , stats.estimated_concurrently_collected_metrics
                   , stats.currently_collected_metrics
                   , stats.max_concurrently_collected_metrics
                   , stats.disk_space
                   , stats.max_disk_space
                   );
}
int web_client_api_request_v1_dbengine_stats(RRDHOST *host __maybe_unused, struct web_client *w, char *url __maybe_unused) {
    if (!netdata_ready)
        return HTTP_RESP_BACKEND_FETCH_FAILED;

    BUFFER *wb = w->response.data;
    buffer_flush(wb);
    wb->contenttype = CT_APPLICATION_JSON;
    buffer_no_cacheable(wb);

    buffer_strcat(wb, "{");
    for(int tier = 0; tier < storage_tiers ;tier++) {
        buffer_sprintf(wb, "%s\n\t\"tier%d\": {", tier?",":"", tier);
        web_client_api_v1_dbengine_stats_for_tier(wb, tier);
        buffer_strcat(wb, "\n\t}");
    }
    buffer_strcat(wb, "\n}");

    return HTTP_RESP_OK;
}
#endif

#ifdef NETDATA_DEV_MODE
#define ACL_DEV_OPEN_ACCESS WEB_CLIENT_ACL_DASHBOARD
#else
#define ACL_DEV_OPEN_ACCESS 0
#endif

static struct api_command {
    const char *command;
    uint32_t hash;
    WEB_CLIENT_ACL acl;
    int (*callback)(RRDHOST *host, struct web_client *w, char *url);
} api_commands[] = {
        { "info",            0, WEB_CLIENT_ACL_DASHBOARD | WEB_CLIENT_ACL_ACLK, web_client_api_request_v1_info                       },
        { "data",            0, WEB_CLIENT_ACL_DASHBOARD | WEB_CLIENT_ACL_ACLK, web_client_api_request_v1_data                       },
        { "chart",           0, WEB_CLIENT_ACL_DASHBOARD | WEB_CLIENT_ACL_ACLK, web_client_api_request_v1_chart                      },
        { "charts",          0, WEB_CLIENT_ACL_DASHBOARD | WEB_CLIENT_ACL_ACLK, web_client_api_request_v1_charts                     },
        { "context",         0, WEB_CLIENT_ACL_DASHBOARD | WEB_CLIENT_ACL_ACLK, web_client_api_request_v1_context                    },
        { "contexts",        0, WEB_CLIENT_ACL_DASHBOARD | WEB_CLIENT_ACL_ACLK, web_client_api_request_v1_contexts                   },
        { "archivedcharts",  0, WEB_CLIENT_ACL_DASHBOARD | WEB_CLIENT_ACL_ACLK, web_client_api_request_v1_archivedcharts             },

        // registry checks the ACL by itself, so we allow everything
        { "registry",        0, WEB_CLIENT_ACL_NOCHECK,                         web_client_api_request_v1_registry                   },

        // badges can be fetched with both dashboard and badge permissions
        { "badge.svg",       0, WEB_CLIENT_ACL_DASHBOARD | WEB_CLIENT_ACL_BADGE | WEB_CLIENT_ACL_ACLK, web_client_api_request_v1_badge },

        { "alarms",          0, WEB_CLIENT_ACL_DASHBOARD | WEB_CLIENT_ACL_ACLK, web_client_api_request_v1_alarms                     },
        { "alarms_values",   0, WEB_CLIENT_ACL_DASHBOARD | WEB_CLIENT_ACL_ACLK, web_client_api_request_v1_alarms_values             },
        { "alarm_log",       0, WEB_CLIENT_ACL_DASHBOARD | WEB_CLIENT_ACL_ACLK, web_client_api_request_v1_alarm_log                 },
        { "alarm_variables", 0, WEB_CLIENT_ACL_DASHBOARD | WEB_CLIENT_ACL_ACLK, web_client_api_request_v1_alarm_variables           },
        { "alarm_count",     0, WEB_CLIENT_ACL_DASHBOARD | WEB_CLIENT_ACL_ACLK, web_client_api_request_v1_alarm_count               },
        { "allmetrics",      0, WEB_CLIENT_ACL_DASHBOARD | WEB_CLIENT_ACL_ACLK, web_client_api_request_v1_allmetrics                },

#if defined(ENABLE_ML)
<<<<<<< HEAD
        { "anomaly_events",     0, WEB_CLIENT_ACL_DASHBOARD | WEB_CLIENT_ACL_ACLK, web_client_api_request_v1_anomaly_events         },
        { "anomaly_event_info", 0, WEB_CLIENT_ACL_DASHBOARD | WEB_CLIENT_ACL_ACLK, web_client_api_request_v1_anomaly_event_info     },
        { "ml_info",            0, WEB_CLIENT_ACL_DASHBOARD | WEB_CLIENT_ACL_ACLK, web_client_api_request_v1_ml_info                },
=======
        { "ml_info",         0, WEB_CLIENT_ACL_DASHBOARD, web_client_api_request_v1_ml_info            },
        { "ml_models",       0, WEB_CLIENT_ACL_DASHBOARD, web_client_api_request_v1_ml_models          },
>>>>>>> 6850878e
#endif

        { "manage/health",       0, WEB_CLIENT_ACL_MGMT | WEB_CLIENT_ACL_ACLK,      web_client_api_request_v1_mgmt_health           },
        { "aclk",                0, WEB_CLIENT_ACL_DASHBOARD | WEB_CLIENT_ACL_ACLK, web_client_api_request_v1_aclk_state            },
        { "metric_correlations", 0, WEB_CLIENT_ACL_DASHBOARD | WEB_CLIENT_ACL_ACLK, web_client_api_request_v1_metric_correlations   },
        { "weights",             0, WEB_CLIENT_ACL_DASHBOARD | WEB_CLIENT_ACL_ACLK, web_client_api_request_v1_weights               },

        { "function",            0, WEB_CLIENT_ACL_ACLK | ACL_DEV_OPEN_ACCESS, web_client_api_request_v1_function },
        { "functions",            0, WEB_CLIENT_ACL_ACLK | ACL_DEV_OPEN_ACCESS, web_client_api_request_v1_functions },

        { "dbengine_stats",      0, WEB_CLIENT_ACL_DASHBOARD | WEB_CLIENT_ACL_ACLK, web_client_api_request_v1_dbengine_stats },

        // terminator
        { NULL,              0, WEB_CLIENT_ACL_NONE,      NULL },
};

inline int web_client_api_request_v1(RRDHOST *host, struct web_client *w, char *url) {
    static int initialized = 0;
    int i;

    if(unlikely(initialized == 0)) {
        initialized = 1;

        for(i = 0; api_commands[i].command ; i++)
            api_commands[i].hash = simple_hash(api_commands[i].command);
    }

    // get the command
    if(url) {
        debug(D_WEB_CLIENT, "%llu: Searching for API v1 command '%s'.", w->id, url);
        uint32_t hash = simple_hash(url);

        for(i = 0; api_commands[i].command ;i++) {
            if(unlikely(hash == api_commands[i].hash && !strcmp(url, api_commands[i].command))) {
                if(unlikely(api_commands[i].acl != WEB_CLIENT_ACL_NOCHECK) &&  !(w->acl & api_commands[i].acl))
                    return web_client_permission_denied(w);

                //return api_commands[i].callback(host, w, url);
                return api_commands[i].callback(host, w, (w->decoded_query_string + 1));
            }
        }

        buffer_flush(w->response.data);
        buffer_strcat(w->response.data, "Unsupported v1 API command: ");
        buffer_strcat_htmlescape(w->response.data, url);
        return HTTP_RESP_NOT_FOUND;
    }
    else {
        buffer_flush(w->response.data);
        buffer_sprintf(w->response.data, "Which API v1 command?");
        return HTTP_RESP_BAD_REQUEST;
    }
}<|MERGE_RESOLUTION|>--- conflicted
+++ resolved
@@ -1670,14 +1670,9 @@
         { "allmetrics",      0, WEB_CLIENT_ACL_DASHBOARD | WEB_CLIENT_ACL_ACLK, web_client_api_request_v1_allmetrics                },
 
 #if defined(ENABLE_ML)
-<<<<<<< HEAD
         { "anomaly_events",     0, WEB_CLIENT_ACL_DASHBOARD | WEB_CLIENT_ACL_ACLK, web_client_api_request_v1_anomaly_events         },
         { "anomaly_event_info", 0, WEB_CLIENT_ACL_DASHBOARD | WEB_CLIENT_ACL_ACLK, web_client_api_request_v1_anomaly_event_info     },
         { "ml_info",            0, WEB_CLIENT_ACL_DASHBOARD | WEB_CLIENT_ACL_ACLK, web_client_api_request_v1_ml_info                },
-=======
-        { "ml_info",         0, WEB_CLIENT_ACL_DASHBOARD, web_client_api_request_v1_ml_info            },
-        { "ml_models",       0, WEB_CLIENT_ACL_DASHBOARD, web_client_api_request_v1_ml_models          },
->>>>>>> 6850878e
 #endif
 
         { "manage/health",       0, WEB_CLIENT_ACL_MGMT | WEB_CLIENT_ACL_ACLK,      web_client_api_request_v1_mgmt_health           },
