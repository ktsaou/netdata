// SPDX-License-Identifier: GPL-3.0-or-later

#include "spawn_server_internals.h"

#if defined(SPAWN_SERVER_VERSION_NOFORK)

// the child's output pipe, reading side
int spawn_server_instance_read_fd(SPAWN_INSTANCE *si) { return si->read_fd; }

// the child's input pipe, writing side
int spawn_server_instance_write_fd(SPAWN_INSTANCE *si) { return si->write_fd; }

void spawn_server_instance_read_fd_unset(SPAWN_INSTANCE *si) { si->read_fd = -1; }
void spawn_server_instance_write_fd_unset(SPAWN_INSTANCE *si) { si->write_fd = -1; }
pid_t spawn_server_instance_pid(SPAWN_INSTANCE *si) { return si->child_pid; }

pid_t spawn_server_pid(SPAWN_SERVER *server) { return server->server_pid; }

#ifdef __APPLE__
#include <crt_externs.h>
#define environ (*_NSGetEnviron())
#else
extern char **environ;
#endif

static size_t spawn_server_id = 0;
static volatile bool spawn_server_exit = false;
static volatile bool spawn_server_sigchld = false;
static SPAWN_REQUEST *spawn_server_requests = NULL;

// --------------------------------------------------------------------------------------------------------------------

static int connect_to_spawn_server(const char *path, bool log) {
    int sock = -1;

    if ((sock = socket(AF_UNIX, SOCK_STREAM, 0)) == -1) {
        if(log)
            nd_log(NDLS_COLLECTORS, NDLP_ERR, "SPAWN PARENT: cannot create socket() to connect to spawn server.");
        return -1;
    }

    struct sockaddr_un server_addr = {
        .sun_family = AF_UNIX,
    };
    strcpy(server_addr.sun_path, path);

    if (connect(sock, (struct sockaddr *)&server_addr, sizeof(server_addr)) == -1) {
        if(log)
            nd_log(NDLS_COLLECTORS, NDLP_ERR, "SPAWN PARENT: Cannot connect() to spawn server on path '%s'.", path);
        close(sock);
        return -1;
    }

    return sock;
}

// --------------------------------------------------------------------------------------------------------------------
// Encoding and decoding of spawn server request argv type of data

// Function to encode argv or envp
static void* argv_encode(const char **argv, size_t *out_size) {
    size_t buffer_size = 1024; // Initial buffer size
    size_t buffer_used = 0;
    char *buffer = mallocz(buffer_size);

    if(argv) {
        for (const char **p = argv; *p != NULL; p++) {
            if (strlen(*p) == 0)
                continue; // Skip empty strings

            size_t len = strlen(*p) + 1;
            size_t wanted_size = buffer_used + len + 1;

            if (wanted_size >= buffer_size) {
                buffer_size *= 2;

                if(buffer_size < wanted_size)
                    buffer_size = wanted_size;

                buffer = reallocz(buffer, buffer_size);
            }

            memcpy(&buffer[buffer_used], *p, len);
            buffer_used += len;
        }
    }

    buffer[buffer_used++] = '\0'; // Final empty string
    *out_size = buffer_used;

    return buffer;
}

// Function to decode argv or envp
static const char** argv_decode(const char *buffer, size_t size) {
    size_t count = 0;
    const char *ptr = buffer;
    while (ptr < buffer + size) {
        if(ptr && *ptr) {
            count++;
            ptr += strlen(ptr) + 1;
        }
        else
            break;
    }

    const char **argv = mallocz((count + 1) * sizeof(char *));

    ptr = buffer;
    for (size_t i = 0; i < count; i++) {
        argv[i] = ptr;
        ptr += strlen(ptr) + 1;
    }
    argv[count] = NULL; // Null-terminate the array

    return argv;
}

// --------------------------------------------------------------------------------------------------------------------
// status reports

typedef enum __attribute__((packed)) {
    STATUS_REPORT_NONE = 0,
    STATUS_REPORT_STARTED,
    STATUS_REPORT_FAILED,
    STATUS_REPORT_EXITED,
    STATUS_REPORT_PING,
} STATUS_REPORT;

#define STATUS_REPORT_MAGIC 0xBADA55EE

struct status_report {
    uint32_t magic;
    STATUS_REPORT status;
    union {
        struct {
            pid_t pid;
        } started;

        struct {
            int err_no;
        } failed;

        struct {
            int waitpid_status;
        } exited;
    };
};

static void spawn_server_send_status_ping(int sock) {
    struct status_report sr = {
        .magic = STATUS_REPORT_MAGIC,
        .status = STATUS_REPORT_PING,
    };

    if(write(sock, &sr, sizeof(sr)) != sizeof(sr))
        nd_log(NDLS_COLLECTORS, NDLP_ERR,
            "SPAWN SERVER: Cannot send ping reply.");
}

static void spawn_server_send_status_success(SPAWN_REQUEST *rq) {
    const struct status_report sr = {
        .magic = STATUS_REPORT_MAGIC,
        .status = STATUS_REPORT_STARTED,
        .started = {
            .pid = rq->pid,
        },
    };

    if(write(rq->sock, &sr, sizeof(sr)) != sizeof(sr))
        nd_log(NDLS_COLLECTORS, NDLP_ERR,
            "SPAWN SERVER: Cannot send success status report for pid %d, request %zu: %s",
            rq->pid, rq->request_id, rq->cmdline);
}

static void spawn_server_send_status_failure(SPAWN_REQUEST *rq) {
    struct status_report sr = {
        .magic = STATUS_REPORT_MAGIC,
        .status = STATUS_REPORT_FAILED,
        .failed = {
            .err_no = errno,
        },
    };

    if(write(rq->sock, &sr, sizeof(sr)) != sizeof(sr))
        nd_log(NDLS_COLLECTORS, NDLP_ERR,
            "SPAWN SERVER: Cannot send failure status report for request %zu: %s",
            rq->request_id, rq->cmdline);
}

static void spawn_server_send_status_exit(SPAWN_REQUEST *rq, int waitpid_status) {
    struct status_report sr = {
        .magic = STATUS_REPORT_MAGIC,
        .status = STATUS_REPORT_EXITED,
        .exited = {
            .waitpid_status = waitpid_status,
        },
    };

    if(write(rq->sock, &sr, sizeof(sr)) != sizeof(sr))
        nd_log(NDLS_COLLECTORS, NDLP_ERR,
            "SPAWN SERVER: Cannot send exit status (%d) report for pid %d, request %zu: %s",
            waitpid_status, rq->pid, rq->request_id, rq->cmdline);
}

// --------------------------------------------------------------------------------------------------------------------
// execute a received request

static void request_free(SPAWN_REQUEST *rq) {
    if(rq->fds[0] != -1) close(rq->fds[0]);
    if(rq->fds[1] != -1) close(rq->fds[1]);
    if(rq->fds[2] != -1) close(rq->fds[2]);
    if(rq->fds[3] != -1) close(rq->fds[3]);
    if(rq->sock != -1) close(rq->sock);
    freez((void *)rq->argv);
    freez((void *)rq->envp);
    freez((void *)rq->data);
    freez((void *)rq->cmdline);
    freez((void *)rq);
}

static bool spawn_external_command(SPAWN_SERVER *server __maybe_unused, SPAWN_REQUEST *rq) {
    // Close custom_fd - it is not needed for exec mode
    if(rq->fds[3] != -1) { close(rq->fds[3]); rq->fds[3] = -1; }

    if(!rq->argv) {
        nd_log(NDLS_COLLECTORS, NDLP_ERR, "SPAWN PARENT: there is no argv pointer to exec");
        return false;
    }

    if(rq->fds[0] == -1 || rq->fds[1] == -1 || rq->fds[2] == -1) {
        nd_log(NDLS_COLLECTORS, NDLP_ERR, "SPAWN PARENT: stdio fds are missing from the request");
        return false;
    }

    CLEAN_BUFFER *wb = argv_to_cmdline_buffer(rq->argv);
    rq->cmdline = strdupz(buffer_tostring(wb));

    posix_spawn_file_actions_t file_actions;
    if (posix_spawn_file_actions_init(&file_actions) != 0) {
        nd_log(NDLS_COLLECTORS, NDLP_ERR, "SPAWN PARENT: posix_spawn_file_actions_init() failed: %s", rq->cmdline);
        return false;
    }

    posix_spawn_file_actions_adddup2(&file_actions, rq->fds[0], STDIN_FILENO);
    posix_spawn_file_actions_adddup2(&file_actions, rq->fds[1], STDOUT_FILENO);
    posix_spawn_file_actions_adddup2(&file_actions, rq->fds[2], STDERR_FILENO);
    posix_spawn_file_actions_addclose(&file_actions, rq->fds[0]);
    posix_spawn_file_actions_addclose(&file_actions, rq->fds[1]);
    posix_spawn_file_actions_addclose(&file_actions, rq->fds[2]);

    posix_spawnattr_t attr;
    if (posix_spawnattr_init(&attr) != 0) {
        nd_log(NDLS_COLLECTORS, NDLP_ERR, "SPAWN PARENT: posix_spawnattr_init() failed: %s", rq->cmdline);
        posix_spawn_file_actions_destroy(&file_actions);
        return false;
    }

    // Set the flags to reset the signal mask and signal actions
    sigset_t empty_mask;
    sigemptyset(&empty_mask);
    if (posix_spawnattr_setsigmask(&attr, &empty_mask) != 0) {
        nd_log(NDLS_COLLECTORS, NDLP_ERR, "SPAWN PARENT: posix_spawnattr_setsigmask() failed: %s", rq->cmdline);
        posix_spawn_file_actions_destroy(&file_actions);
        posix_spawnattr_destroy(&attr);
        return false;
    }

    short flags = POSIX_SPAWN_SETSIGMASK | POSIX_SPAWN_SETSIGDEF;
    if (posix_spawnattr_setflags(&attr, flags) != 0) {
        nd_log(NDLS_COLLECTORS, NDLP_ERR, "SPAWN PARENT: posix_spawnattr_setflags() failed: %s", rq->cmdline);
        posix_spawn_file_actions_destroy(&file_actions);
        posix_spawnattr_destroy(&attr);
        return false;
    }

    os_close_all_non_std_open_fds_except(rq->fds, 3, CLOSE_RANGE_CLOEXEC);

    errno_clear();
    if (posix_spawn(&rq->pid, rq->argv[0], &file_actions, &attr, (char * const *)rq->argv, (char * const *)rq->envp) != 0) {
        nd_log(NDLS_COLLECTORS, NDLP_ERR, "SPAWN SERVER: posix_spawn() failed: %s", rq->cmdline);

        posix_spawnattr_destroy(&attr);
        posix_spawn_file_actions_destroy(&file_actions);
        return false;
    }

    // Destroy the posix_spawnattr_t and posix_spawn_file_actions_t structures
    posix_spawnattr_destroy(&attr);
    posix_spawn_file_actions_destroy(&file_actions);

    // Close the read end of the stdin pipe and the write end of the stdout pipe in the parent process
    close(rq->fds[0]); rq->fds[0] = -1;
    close(rq->fds[1]); rq->fds[1] = -1;
    close(rq->fds[2]); rq->fds[2] = -1;

    nd_log(NDLS_COLLECTORS, NDLP_DEBUG, "SPAWN SERVER: process created with pid %d: %s", rq->pid, rq->cmdline);
    return true;
}

static bool spawn_server_run_callback(SPAWN_SERVER *server __maybe_unused, SPAWN_REQUEST *rq) {
    rq->cmdline = strdupz("callback() function");

    if(server->cb == NULL) {
        errno = ENOSYS;
        return false;
    }

    pid_t pid = fork();
    if (pid < 0) {
        // fork failed

        nd_log(NDLS_COLLECTORS, NDLP_ERR, "SPAWN SERVER: Failed to fork() child for callback.");
        return false;
    }
    else if (pid == 0) {
        // the child

<<<<<<< HEAD
        gettid_uncached();
        spawn_server_run_child(server, rq);
        exit(63);
=======
        // close the server sockets;
        close(server->sock); server->sock = -1;
        if(server->pipe[0] != -1) { close(server->pipe[0]); server->pipe[0] = -1; }
        if(server->pipe[1] != -1) { close(server->pipe[1]); server->pipe[1] = -1; }

        // set the process name
        os_setproctitle("spawn-callback", server->argc, server->argv);

        // close all open file descriptors of the parent, but keep ours
        os_close_all_non_std_open_fds_except(rq->fds, 4, 0);
        nd_log_reopen_log_files_for_spawn_server("spawn-callback");

        // get the fds from the request
        int stdin_fd = rq->fds[0];
        int stdout_fd = rq->fds[1];
        int stderr_fd = rq->fds[2];
        int custom_fd = rq->fds[3]; (void)custom_fd;

        // change stdio fds to the ones in the request
        if (dup2(stdin_fd, STDIN_FILENO) == -1) {
            nd_log(NDLS_COLLECTORS, NDLP_ERR,
                   "SPAWN SERVER: cannot dup2(%d) stdin of request No %zu: %s",
                   stdin_fd, rq->request_id, rq->cmdline);
            exit(EXIT_FAILURE);
        }
        if (dup2(stdout_fd, STDOUT_FILENO) == -1) {
            nd_log(NDLS_COLLECTORS, NDLP_ERR,
                   "SPAWN SERVER: cannot dup2(%d) stdin of request No %zu: %s",
                   stdout_fd, rq->request_id, rq->cmdline);
            exit(EXIT_FAILURE);
        }
        if (dup2(stderr_fd, STDERR_FILENO) == -1) {
            nd_log(NDLS_COLLECTORS, NDLP_ERR,
                   "SPAWN SERVER: cannot dup2(%d) stderr of request No %zu: %s",
                   stderr_fd, rq->request_id, rq->cmdline);
            exit(EXIT_FAILURE);
        }

        // close the excess fds
        close(stdin_fd); stdin_fd = rq->fds[0] = STDIN_FILENO;
        close(stdout_fd); stdout_fd = rq->fds[1] = STDOUT_FILENO;
        close(stderr_fd); stderr_fd = rq->fds[2] = STDERR_FILENO;

        // overwrite the process environment
        environ = (char **)rq->envp;

        // run the callback and return its code
        exit(server->cb(rq));
>>>>>>> dbd1b26b
    }

    // the parent
    rq->pid = pid;

    return true;
}

static void spawn_server_execute_request(SPAWN_SERVER *server, SPAWN_REQUEST *rq) {
    bool done;
    switch(rq->type) {
        case SPAWN_INSTANCE_TYPE_EXEC:
            done = spawn_external_command(server, rq);
            break;

        case SPAWN_INSTANCE_TYPE_CALLBACK:
            done = spawn_server_run_callback(server, rq);
            break;

        default:
            errno = EINVAL;
            done = false;
            break;
    }

    if(!done) {
        spawn_server_send_status_failure(rq);
        request_free(rq);
        return;
    }

    // let the parent know
    spawn_server_send_status_success(rq);

    // do not keep data we don't need at the parent
    freez((void *)rq->envp); rq->envp = NULL;
    freez((void *)rq->argv); rq->argv = NULL;
    freez((void *)rq->data); rq->data = NULL;
    rq->data_size = 0;

    // do not keep fds we don't need at the parent
    if(rq->fds[0] != -1) { close(rq->fds[0]); rq->fds[0] = -1; }
    if(rq->fds[1] != -1) { close(rq->fds[1]); rq->fds[1] = -1; }
    if(rq->fds[2] != -1) { close(rq->fds[2]); rq->fds[2] = -1; }
    if(rq->fds[3] != -1) { close(rq->fds[3]); rq->fds[3] = -1; }

    // keep it in the list
    DOUBLE_LINKED_LIST_APPEND_ITEM_UNSAFE(spawn_server_requests, rq, prev, next);
}

// --------------------------------------------------------------------------------------------------------------------
// Sending and receiving requests

typedef enum __attribute__((packed)) {
    SPAWN_SERVER_MSG_INVALID = 0,
    SPAWN_SERVER_MSG_REQUEST,
    SPAWN_SERVER_MSG_PING,
} SPAWN_SERVER_MSG;

static bool spawn_server_is_running(const char *path) {
    struct msghdr msg = {0};
    struct iovec iov[7];
    SPAWN_SERVER_MSG msg_type = SPAWN_SERVER_MSG_PING;
    size_t dummy_size = 0;
    SPAWN_INSTANCE_TYPE dummy_type = 0;
    ND_UUID magic = UUID_ZERO;
    char cmsgbuf[CMSG_SPACE(sizeof(int))];

    iov[0].iov_base = &msg_type;
    iov[0].iov_len = sizeof(msg_type);

    iov[1].iov_base = magic.uuid;
    iov[1].iov_len = sizeof(magic.uuid);

    iov[2].iov_base = &dummy_size;
    iov[2].iov_len = sizeof(dummy_size);

    iov[3].iov_base = &dummy_size;
    iov[3].iov_len = sizeof(dummy_size);

    iov[4].iov_base = &dummy_size;
    iov[4].iov_len = sizeof(dummy_size);

    iov[5].iov_base = &dummy_size;
    iov[5].iov_len = sizeof(dummy_size);

    iov[6].iov_base = &dummy_type;
    iov[6].iov_len = sizeof(dummy_type);

    msg.msg_iov = iov;
    msg.msg_iovlen = 7;
    msg.msg_control = cmsgbuf;
    msg.msg_controllen = sizeof(cmsgbuf);

    int sock = connect_to_spawn_server(path, false);
    if(sock == -1)
        return false;

    int rc = sendmsg(sock, &msg, 0);
    if (rc < 0) {
        // cannot send the message
        close(sock);
        return false;
    }

    // Receive response
    struct status_report sr = { 0 };
    if (read(sock, &sr, sizeof(sr)) != sizeof(sr)) {
        // cannot receive a ping reply
        close(sock);
        return false;
    }

    close(sock);
    return sr.status == STATUS_REPORT_PING;
}

static bool spawn_server_send_request(ND_UUID *magic, SPAWN_REQUEST *request) {
    bool ret = false;

    size_t env_size = 0;
    void *encoded_env = argv_encode(request->envp, &env_size);
    if (!encoded_env)
        goto cleanup;

    size_t argv_size = 0;
    void *encoded_argv = argv_encode(request->argv, &argv_size);
    if (!encoded_argv)
        goto cleanup;

    struct msghdr msg = {0};
    struct cmsghdr *cmsg;
    SPAWN_SERVER_MSG msg_type = SPAWN_SERVER_MSG_REQUEST;
    char cmsgbuf[CMSG_SPACE(sizeof(int) * SPAWN_SERVER_TRANSFER_FDS)];
    struct iovec iov[11];


    // We send 1 request with 10 iovec in it
    // The request will be received in 2 parts
    // 1. the first 6 iovec which include the sizes of the memory allocations required
    // 2. the last 4 iovec which require the memory allocations to be received

    iov[0].iov_base = &msg_type;
    iov[0].iov_len = sizeof(msg_type);

    iov[1].iov_base = magic->uuid;
    iov[1].iov_len = sizeof(magic->uuid);

    iov[2].iov_base = &request->request_id;
    iov[2].iov_len = sizeof(request->request_id);

    iov[3].iov_base = &env_size;
    iov[3].iov_len = sizeof(env_size);

    iov[4].iov_base = &argv_size;
    iov[4].iov_len = sizeof(argv_size);

    iov[5].iov_base = &request->data_size;
    iov[5].iov_len = sizeof(request->data_size);

    iov[6].iov_base = &request->type;  // Added this line
    iov[6].iov_len = sizeof(request->type);

    iov[7].iov_base = encoded_env;
    iov[7].iov_len = env_size;

    iov[8].iov_base = encoded_argv;
    iov[8].iov_len = argv_size;

    iov[9].iov_base = (char *)request->data;
    iov[9].iov_len = request->data_size;

    iov[10].iov_base = NULL;
    iov[10].iov_len = 0;

    msg.msg_iov = iov;
    msg.msg_iovlen = 11;
    msg.msg_control = cmsgbuf;
    msg.msg_controllen = CMSG_SPACE(sizeof(int) * SPAWN_SERVER_TRANSFER_FDS);

    cmsg = CMSG_FIRSTHDR(&msg);
    cmsg->cmsg_level = SOL_SOCKET;
    cmsg->cmsg_type = SCM_RIGHTS;
    cmsg->cmsg_len = CMSG_LEN(sizeof(int) * SPAWN_SERVER_TRANSFER_FDS);

    memcpy(CMSG_DATA(cmsg), request->fds, sizeof(int) * SPAWN_SERVER_TRANSFER_FDS);

    int rc = sendmsg(request->sock, &msg, 0);

    if (rc < 0) {
        nd_log(NDLS_COLLECTORS, NDLP_ERR, "SPAWN PARENT: Failed to sendmsg() request to spawn server using socket %d.", request->sock);
        goto cleanup;
    }
    else {
        ret = true;
        // fprintf(stderr, "PARENT: sent request %zu on socket %d (fds: %d, %d, %d, %d) from tid %d\n",
        //     request->request_id, request->socket, request->fds[0], request->fds[1], request->fds[2], request->fds[3], os_gettid());
    }

cleanup:
    freez(encoded_env);
    freez(encoded_argv);
    return ret;
}

static void spawn_server_receive_request(int sock, SPAWN_SERVER *server) {
    struct msghdr msg = {0};
    struct iovec iov[7];
    SPAWN_SERVER_MSG msg_type = SPAWN_SERVER_MSG_INVALID;
    size_t request_id;
    size_t env_size;
    size_t argv_size;
    size_t data_size;
    ND_UUID magic = UUID_ZERO;
    SPAWN_INSTANCE_TYPE type;
    char cmsgbuf[CMSG_SPACE(sizeof(int) * SPAWN_SERVER_TRANSFER_FDS)];
    char *envp_encoded = NULL, *argv_encoded = NULL, *data = NULL;
    int stdin_fd = -1, stdout_fd = -1, stderr_fd = -1, custom_fd = -1;

    // First recvmsg() to read sizes and control message
    iov[0].iov_base = &msg_type;
    iov[0].iov_len = sizeof(msg_type);

    iov[1].iov_base = magic.uuid;
    iov[1].iov_len = sizeof(magic.uuid);

    iov[2].iov_base = &request_id;
    iov[2].iov_len = sizeof(request_id);

    iov[3].iov_base = &env_size;
    iov[3].iov_len = sizeof(env_size);

    iov[4].iov_base = &argv_size;
    iov[4].iov_len = sizeof(argv_size);

    iov[5].iov_base = &data_size;
    iov[5].iov_len = sizeof(data_size);

    iov[6].iov_base = &type;
    iov[6].iov_len = sizeof(type);

    msg.msg_iov = iov;
    msg.msg_iovlen = 7;
    msg.msg_control = cmsgbuf;
    msg.msg_controllen = sizeof(cmsgbuf);

    if (recvmsg(sock, &msg, 0) < 0) {
        nd_log(NDLS_COLLECTORS, NDLP_ERR,
            "SPAWN SERVER: failed to recvmsg() the first part of the request.");
        close(sock);
        return;
    }

    if(msg_type == SPAWN_SERVER_MSG_PING) {
        spawn_server_send_status_ping(sock);
        close(sock);
        return;
    }

    if(!UUIDeq(magic, server->magic)) {
        nd_log(NDLS_COLLECTORS, NDLP_ERR,
            "SPAWN SERVER: Invalid authorization key for request %zu. "
            "Rejecting request.",
            request_id);
        close(sock);
        return;
    }

    if(type == SPAWN_INSTANCE_TYPE_EXEC && !(server->options & SPAWN_SERVER_OPTION_EXEC)) {
        nd_log(NDLS_COLLECTORS, NDLP_ERR,
            "SPAWN SERVER: Request %zu wants to exec, but exec is not allowed for this spawn server. "
            "Rejecting request.",
            request_id);
        close(sock);
        return;
    }

    if(type == SPAWN_INSTANCE_TYPE_CALLBACK && !(server->options & SPAWN_SERVER_OPTION_CALLBACK)) {
        nd_log(NDLS_COLLECTORS, NDLP_ERR,
            "SPAWN SERVER: Request %zu wants to run a callback, but callbacks are not allowed for this spawn server. "
            "Rejecting request.",
            request_id);
        close(sock);
        return;
    }

    // Extract file descriptors from control message
    struct cmsghdr *cmsg = CMSG_FIRSTHDR(&msg);
    if (cmsg == NULL || cmsg->cmsg_len != CMSG_LEN(sizeof(int) * SPAWN_SERVER_TRANSFER_FDS)) {
        nd_log(NDLS_COLLECTORS, NDLP_ERR,
            "SPAWN SERVER: Received invalid control message (expected %zu bytes, received %zu bytes)",
            CMSG_LEN(sizeof(int) * SPAWN_SERVER_TRANSFER_FDS), cmsg?cmsg->cmsg_len:0);
        close(sock);
        return;
    }

    if (cmsg->cmsg_level != SOL_SOCKET || cmsg->cmsg_type != SCM_RIGHTS) {
        nd_log(NDLS_COLLECTORS, NDLP_ERR, "SPAWN SERVER: Received unexpected control message type.");
        close(sock);
        return;
    }

    int *fds = (int *)CMSG_DATA(cmsg);
    stdin_fd = fds[0];
    stdout_fd = fds[1];
    stderr_fd = fds[2];
    custom_fd = fds[3];

    if (stdin_fd < 0 || stdout_fd < 0 || stderr_fd < 0) {
        nd_log(NDLS_COLLECTORS, NDLP_ERR,
            "SPAWN SERVER: invalid file descriptors received, stdin = %d, stdout = %d, stderr = %d",
            stdin_fd, stdout_fd, stderr_fd);
        goto cleanup;
    }

    // Second recvmsg() to read buffer contents
    iov[0].iov_base = envp_encoded = mallocz(env_size);
    iov[0].iov_len = env_size;
    iov[1].iov_base = argv_encoded = mallocz(argv_size);
    iov[1].iov_len = argv_size;
    iov[2].iov_base = data = mallocz(data_size);
    iov[2].iov_len = data_size;

    msg.msg_iov = iov;
    msg.msg_iovlen = 3;
    msg.msg_control = NULL;
    msg.msg_controllen = 0;

    ssize_t total_bytes_received = recvmsg(sock, &msg, 0);
    if (total_bytes_received < 0) {
        nd_log(NDLS_COLLECTORS, NDLP_ERR, "SPAWN SERVER: failed to recvmsg() the second part of the request.");
        goto cleanup;
    }

    // fprintf(stderr, "SPAWN SERVER: received request %zu (fds: %d, %d, %d, %d)\n", request_id,
    //     stdin_fd, stdout_fd, stderr_fd, custom_fd);

    SPAWN_REQUEST *rq = mallocz(sizeof(*rq));
    *rq = (SPAWN_REQUEST){
        .pid = 0,
        .request_id = request_id,
        .sock = sock,
        .fds = {
            [0] = stdin_fd,
            [1] = stdout_fd,
            [2] = stderr_fd,
            [3] = custom_fd,
        },
        .envp = argv_decode(envp_encoded, env_size),
        .argv = argv_decode(argv_encoded, argv_size),
        .data = data,
        .data_size = data_size,
        .type = type
    };

    // all allocations given to the request are now handled by this
    spawn_server_execute_request(server, rq);

    // since we make rq->argv and rq->environment NULL when we keep it,
    // we don't need these anymore.
    freez(envp_encoded);
    freez(argv_encoded);
    return;

cleanup:
    close(sock);
    if(stdin_fd != -1) close(stdin_fd);
    if(stdout_fd != -1) close(stdout_fd);
    if(stderr_fd != -1) close(stderr_fd);
    if(custom_fd != -1) close(custom_fd);
    freez(envp_encoded);
    freez(argv_encoded);
    freez(data);
}

// --------------------------------------------------------------------------------------------------------------------
// the spawn server main event loop

static void spawn_server_sigchld_handler(int signo __maybe_unused) {
    spawn_server_sigchld = true;
}

static void spawn_server_sigterm_handler(int signo __maybe_unused) {
    spawn_server_exit = true;
}

static SPAWN_REQUEST *find_request_by_pid(pid_t pid) {
    for(SPAWN_REQUEST *rq = spawn_server_requests; rq ;rq = rq->next)
        if(rq->pid == pid)
            return rq;

    return NULL;
}

static void spawn_server_process_sigchld(void) {
    // nd_log(NDLS_COLLECTORS, NDLP_INFO, "SPAWN SERVER: checking for exited children");

    spawn_server_sigchld = false;

    int status;
    pid_t pid;

    // Loop to check for exited child processes
    while ((pid = waitpid((pid_t)(-1), &status, WNOHANG)) != 0) {
        if(pid == -1)
            break;

        errno_clear();

        SPAWN_REQUEST *rq = find_request_by_pid(pid);
        size_t request_id = rq ? rq->request_id : 0;
        bool send_report_remove_request = false;

        if(WIFEXITED(status)) {
            if(WEXITSTATUS(status))
                nd_log(NDLS_COLLECTORS, NDLP_WARNING,
                    "SPAWN SERVER: child with pid %d (request %zu) exited with exit code %d: %s",
                    pid, request_id, WEXITSTATUS(status), rq ? rq->cmdline : "[request not found]");
            send_report_remove_request = true;
        }
        else if(WIFSIGNALED(status)) {
            if(WCOREDUMP(status))
                nd_log(NDLS_COLLECTORS, NDLP_WARNING,
                    "SPAWN SERVER: child with pid %d (request %zu) coredump'd due to signal %d: %s",
                    pid, request_id, WTERMSIG(status), rq ? rq->cmdline : "[request not found]");
            else
                nd_log(NDLS_COLLECTORS, NDLP_WARNING,
                    "SPAWN SERVER: child with pid %d (request %zu) killed by signal %d: %s",
                    pid, request_id, WTERMSIG(status), rq ? rq->cmdline : "[request not found]");
            send_report_remove_request = true;
        }
        else if(WIFSTOPPED(status)) {
            nd_log(NDLS_COLLECTORS, NDLP_WARNING,
                "SPAWN SERVER: child with pid %d (request %zu) stopped due to signal %d: %s",
                pid, request_id, WSTOPSIG(status), rq ? rq->cmdline : "[request not found]");
            send_report_remove_request = false;
        }
        else if(WIFCONTINUED(status)) {
            nd_log(NDLS_COLLECTORS, NDLP_WARNING,
                "SPAWN SERVER: child with pid %d (request %zu) continued due to signal %d: %s",
                pid, request_id, SIGCONT, rq ? rq->cmdline : "[request not found]");
            send_report_remove_request = false;
        }
        else {
            nd_log(NDLS_COLLECTORS, NDLP_WARNING,
                "SPAWN SERVER: child with pid %d (request %zu) reports unhandled status: %s",
                pid, request_id, rq ? rq->cmdline : "[request not found]");
            send_report_remove_request = false;
        }

        if(send_report_remove_request && rq) {
            spawn_server_send_status_exit(rq, status);
            DOUBLE_LINKED_LIST_REMOVE_ITEM_UNSAFE(spawn_server_requests, rq, prev, next);
            request_free(rq);
        }
    }
}

static void posix_unmask_sigchld_on_thread(void) {
    sigset_t sigset;
    sigemptyset(&sigset);  // Initialize the signal set to empty
    sigaddset(&sigset, SIGCHLD);  // Add SIGCHLD to the set

    if(pthread_sigmask(SIG_UNBLOCK, &sigset, NULL) != 0)
        nd_log(NDLS_COLLECTORS, NDLP_ERR,
               "SPAWN SERVER: cannot unmask SIGCHLD");
}

static int spawn_server_event_loop(SPAWN_SERVER *server) {
    int pipe_fd = server->pipe[1];
    close(server->pipe[0]); server->pipe[0] = -1;

    posix_unmask_sigchld_on_thread();

    // Set up the signal handler for SIGCHLD and SIGTERM
    struct sigaction sa;
    sa.sa_handler = spawn_server_sigchld_handler;
    sigemptyset(&sa.sa_mask);
    sa.sa_flags = SA_RESTART | SA_NOCLDSTOP;
    if (sigaction(SIGCHLD, &sa, NULL) == -1) {
        nd_log(NDLS_COLLECTORS, NDLP_ERR, "SPAWN SERVER: sigaction() failed for SIGCHLD");
        return 1;
    }

    sa.sa_handler = spawn_server_sigterm_handler;
    if (sigaction(SIGTERM, &sa, NULL) == -1) {
        nd_log(NDLS_COLLECTORS, NDLP_ERR, "SPAWN SERVER: sigaction() failed for SIGTERM");
        return 1;
    }

    struct status_report sr = {
        .status = STATUS_REPORT_STARTED,
        .started = {
            .pid = getpid(),
        },
    };
    if (write(pipe_fd, &sr, sizeof(sr)) != sizeof(sr)) {
        nd_log(NDLS_COLLECTORS, NDLP_ERR, "SPAWN SERVER: failed to write initial status report.");
        return 1;
    }

    struct pollfd fds[2];
    fds[0].fd = server->sock;
    fds[0].events = POLLIN;
    fds[1].fd = pipe_fd;
    fds[1].events = POLLHUP | POLLERR;

    while(!spawn_server_exit) {
        int ret = poll(fds, 2, 500);
        if (spawn_server_sigchld || ret == 0) {
            spawn_server_process_sigchld();
            errno_clear();

            if(ret == -1 || ret == 0)
                continue;
        }

        if (ret == -1) {
            nd_log(NDLS_COLLECTORS, NDLP_ERR, "SPAWN SERVER: poll() failed");
            break;
        }

        if (fds[1].revents & (POLLHUP|POLLERR)) {
            // Pipe has been closed (parent has exited)
            nd_log(NDLS_COLLECTORS, NDLP_DEBUG, "SPAWN SERVER: Parent process closed socket (exited?)");
            break;
        }

        if (fds[0].revents & POLLIN) {
            int sock = accept(server->sock, NULL, NULL);
            if (sock == -1) {
                nd_log(NDLS_COLLECTORS, NDLP_ERR, "SPAWN SERVER: accept() failed");
                continue;
            }

            // do not fork this socket
            sock_setcloexec(sock);

            // receive the request and process it
            spawn_server_receive_request(sock, server);
        }
    }

    // Cleanup before exiting
    unlink(server->path);

    // stop all children
    if(spawn_server_requests) {
        // nd_log(NDLS_COLLECTORS, NDLP_INFO, "SPAWN SERVER: killing all children...");
        size_t killed = 0;
        for(SPAWN_REQUEST *rq = spawn_server_requests; rq ; rq = rq->next) {
            kill(rq->pid, SIGTERM);
            killed++;
        }
        while(spawn_server_requests) {
            spawn_server_process_sigchld();
            tinysleep();
        }
        // nd_log(NDLS_COLLECTORS, NDLP_INFO, "SPAWN SERVER: all %zu children finished", killed);
    }

    return 0;
}

// --------------------------------------------------------------------------------------------------------------------
// management of the spawn server

void spawn_server_destroy(SPAWN_SERVER *server) {
    if(server->pipe[0] != -1) close(server->pipe[0]);
    if(server->pipe[1] != -1) close(server->pipe[1]);
    if(server->sock != -1) close(server->sock);

    if(server->server_pid) {
        kill(server->server_pid, SIGTERM);
        waitpid(server->server_pid, NULL, 0);
    }

    if(server->path) {
        unlink(server->path);
        freez(server->path);
    }

    freez((void *)server->name);
    freez(server);
}

static bool spawn_server_create_listening_socket(SPAWN_SERVER *server) {
    if(spawn_server_is_running(server->path)) {
        nd_log(NDLS_COLLECTORS, NDLP_ERR, "SPAWN SERVER: Server is already listening on path '%s'", server->path);
        return false;
    }

    if ((server->sock = socket(AF_UNIX, SOCK_STREAM, 0)) == -1) {
        nd_log(NDLS_COLLECTORS, NDLP_ERR, "SPAWN SERVER: Failed to create socket()");
        return false;
    }

    struct sockaddr_un server_addr = {
        .sun_family = AF_UNIX,
    };
    strcpy(server_addr.sun_path, server->path);
    unlink(server->path);
    errno = 0;

    if (bind(server->sock, (struct sockaddr *)&server_addr, sizeof(server_addr)) == -1) {
        nd_log(NDLS_COLLECTORS, NDLP_ERR, "SPAWN SERVER: Failed to bind()");
        return false;
    }

    if (listen(server->sock, 5) == -1) {
        nd_log(NDLS_COLLECTORS, NDLP_ERR, "SPAWN SERVER: Failed to listen()");
        return false;
    }

    return true;
}

static void replace_stdio_with_dev_null() {
    // we cannot log in this function - the logger is not yet initialized after fork()

    int dev_null_fd = open("/dev/null", O_RDWR);
    if (dev_null_fd == -1) {
        // nd_log(NDLS_COLLECTORS, NDLP_ERR, "SPAWN SERVER: Failed to open /dev/null: %s", strerror(errno));
        return;
    }

    // Redirect stdin (fd 0)
    if (dup2(dev_null_fd, STDIN_FILENO) == -1) {
        // nd_log(NDLS_COLLECTORS, NDLP_ERR, "SPAWN SERVER: Failed to redirect stdin to /dev/null: %s", strerror(errno));
        close(dev_null_fd);
        return;
    }

    // Redirect stdout (fd 1)
    if (dup2(dev_null_fd, STDOUT_FILENO) == -1) {
        // nd_log(NDLS_COLLECTORS, NDLP_ERR, "SPAWN SERVER: Failed to redirect stdout to /dev/null: %s", strerror(errno));
        close(dev_null_fd);
        return;
    }

    // Close the original /dev/null file descriptor
    close(dev_null_fd);
}

SPAWN_SERVER* spawn_server_create(SPAWN_SERVER_OPTIONS options, const char *name, spawn_request_callback_t child_callback, int argc, const char **argv) {
    SPAWN_SERVER *server = callocz(1, sizeof(SPAWN_SERVER));
    server->pipe[0] = -1;
    server->pipe[1] = -1;
    server->sock = -1;
    server->cb = child_callback;
    server->argc = argc;
    server->argv = argv;
    server->options = options;
    server->id = __atomic_add_fetch(&spawn_server_id, 1, __ATOMIC_RELAXED);
    os_uuid_generate_random(server->magic.uuid);

    char *runtime_directory = getenv("NETDATA_CACHE_DIR");
    if(runtime_directory && !*runtime_directory) runtime_directory = NULL;
    if (runtime_directory) {
        struct stat statbuf;

        if(!*runtime_directory)
            // it is empty
                runtime_directory = NULL;

        else if (stat(runtime_directory, &statbuf) == 0 && S_ISDIR(statbuf.st_mode)) {
            // it exists and it is a directory

            if (access(runtime_directory, W_OK) != 0) {
                // it is not writable by us
                nd_log(NDLS_COLLECTORS, NDLP_ERR, "Runtime directory '%s' is not writable, falling back to '/tmp'", runtime_directory);
                runtime_directory = NULL;
            }
        }
        else {
            // it does not exist
            nd_log(NDLS_COLLECTORS, NDLP_ERR, "Runtime directory '%s' does not exist, falling back to '/tmp'", runtime_directory);
            runtime_directory = NULL;
        }
    }
    if(!runtime_directory)
        runtime_directory = "/tmp";

    char path[1024];
    if(name && *name) {
        server->name = strdupz(name);
        snprintf(path, sizeof(path), "%s/.netdata-spawn-%s.sock", runtime_directory, name);
    }
    else {
        server->name = strdupz("unnamed");
        snprintf(path, sizeof(path), "%s/.netdata-spawn-%d-%zu.sock", runtime_directory, getpid(), server->id);
    }

    server->path = strdupz(path);

    if (!spawn_server_create_listening_socket(server))
        goto cleanup;

    if (pipe(server->pipe) == -1) {
        nd_log(NDLS_COLLECTORS, NDLP_ERR, "SPAWN SERVER: Cannot create status pipe()");
        goto cleanup;
    }

    pid_t pid = fork();
    if (pid == 0) {
        // the child - the spawn server

        char buf[16];
        snprintfz(buf, sizeof(buf), "spawn-%s", server->name);
        os_setproctitle(buf, server->argc, server->argv);

        replace_stdio_with_dev_null();
        os_close_all_non_std_open_fds_except((int[]){ server->sock, server->pipe[1] }, 2, 0);
        nd_log_reopen_log_files_for_spawn_server(buf);
        exit(spawn_server_event_loop(server));
    }
    else if (pid > 0) {
        // the parent
        server->server_pid = pid;
        close(server->sock); server->sock = -1;
        close(server->pipe[1]); server->pipe[1] = -1;

        struct status_report sr = { 0 };
        if (read(server->pipe[0], &sr, sizeof(sr)) != sizeof(sr)) {
            nd_log(NDLS_COLLECTORS, NDLP_ERR, "SPAWN SERVER: cannot read() initial status report from spawn server");
            goto cleanup;
        }

        if(sr.status != STATUS_REPORT_STARTED) {
            nd_log(NDLS_COLLECTORS, NDLP_ERR, "SPAWN SERVER: server did not respond with success.");
            goto cleanup;
        }

        if(sr.started.pid != server->server_pid) {
            nd_log(NDLS_COLLECTORS, NDLP_ERR, "SPAWN SERVER: server sent pid %d but we have created %d.", sr.started.pid, server->server_pid);
            goto cleanup;
        }

        nd_log(NDLS_COLLECTORS, NDLP_DEBUG, "SPAWN SERVER: server created on pid %d", server->server_pid);

        return server;
    }

    nd_log(NDLS_COLLECTORS, NDLP_ERR, "SPAWN SERVER: Cannot fork()");

cleanup:
    spawn_server_destroy(server);
    return NULL;
}

// --------------------------------------------------------------------------------------------------------------------
// creating spawn server instances

void spawn_server_exec_destroy(SPAWN_INSTANCE *instance) {
    if(instance->child_pid) kill(instance->child_pid, SIGTERM);
    if(instance->write_fd != -1) close(instance->write_fd);
    if(instance->read_fd != -1) close(instance->read_fd);
    if(instance->sock != -1) close(instance->sock);
    freez(instance);
}

int spawn_server_exec_wait(SPAWN_SERVER *server __maybe_unused, SPAWN_INSTANCE *instance) {
    int rc = -1;

    // close the child pipes, to make it exit
    if(instance->write_fd != -1) { close(instance->write_fd); instance->write_fd = -1; }
    if(instance->read_fd != -1) { close(instance->read_fd); instance->read_fd = -1; }

    // get the result
    struct status_report sr = { 0 };
    if(read(instance->sock, &sr, sizeof(sr)) != sizeof(sr))
        nd_log(NDLS_COLLECTORS, NDLP_ERR,
            "SPAWN PARENT: failed to read final status report for child %d, request %zu",
            instance->child_pid, instance->request_id);

    else if(sr.magic != STATUS_REPORT_MAGIC) {
        nd_log(NDLS_COLLECTORS, NDLP_ERR,
            "SPAWN PARENT: invalid final status report for child %d, request %zu (invalid magic %#x in response)",
            instance->child_pid, instance->request_id, sr.magic);
    }
    else switch(sr.status) {
        case STATUS_REPORT_EXITED:
            rc = sr.exited.waitpid_status;
            break;

        case STATUS_REPORT_STARTED:
        case STATUS_REPORT_FAILED:
        default:
            errno = 0;
            nd_log(NDLS_COLLECTORS, NDLP_ERR,
                "SPAWN PARENT: invalid status report to exec spawn request %zu for pid %d (status = %u)",
                instance->request_id, instance->child_pid, sr.status);
            break;
    }

    instance->child_pid = 0;
    spawn_server_exec_destroy(instance);
    return rc;
}

int spawn_server_exec_kill(SPAWN_SERVER *server, SPAWN_INSTANCE *instance) {
    // kill the child, if it is still running
    if(instance->child_pid) kill(instance->child_pid, SIGTERM);
    return spawn_server_exec_wait(server, instance);
}

SPAWN_INSTANCE* spawn_server_exec(SPAWN_SERVER *server, int stderr_fd, int custom_fd, const char **argv, const void *data, size_t data_size, SPAWN_INSTANCE_TYPE type) {
    int pipe_stdin[2] = { -1, -1 }, pipe_stdout[2] = { -1, -1 };

    SPAWN_INSTANCE *instance = callocz(1, sizeof(SPAWN_INSTANCE));
    instance->read_fd = -1;
    instance->write_fd = -1;

    instance->sock = connect_to_spawn_server(server->path, true);
    if(instance->sock == -1)
        goto cleanup;

    if (pipe(pipe_stdin) == -1) {
        nd_log(NDLS_COLLECTORS, NDLP_ERR, "SPAWN PARENT: Cannot create stdin pipe()");
        goto cleanup;
    }

    if (pipe(pipe_stdout) == -1) {
        nd_log(NDLS_COLLECTORS, NDLP_ERR, "SPAWN PARENT: Cannot create stdout pipe()");
        goto cleanup;
    }

    SPAWN_REQUEST request = {
        .request_id = __atomic_add_fetch(&server->request_id, 1, __ATOMIC_RELAXED),
        .sock = instance->sock,
        .fds = {
            [0] = pipe_stdin[0],
            [1] = pipe_stdout[1],
            [2] = stderr_fd,
            [3] = custom_fd,
        },
        .envp = (const char **)environ,
        .argv = argv,
        .data = data,
        .data_size = data_size,
        .type = type
    };

    if(!spawn_server_send_request(&server->magic, &request))
        goto cleanup;

    close(pipe_stdin[0]); pipe_stdin[0] = -1;
    instance->write_fd = pipe_stdin[1]; pipe_stdin[1] = -1;

    close(pipe_stdout[1]); pipe_stdout[1] = -1;
    instance->read_fd = pipe_stdout[0]; pipe_stdout[0] = -1;

    // copy the request id to the instance
    instance->request_id = request.request_id;

    struct status_report sr = { 0 };
    if(read(instance->sock, &sr, sizeof(sr)) != sizeof(sr)) {
        nd_log(NDLS_COLLECTORS, NDLP_ERR,
            "SPAWN PARENT: Failed to exec spawn request %zu (cannot get initial status report)",
            request.request_id);
        goto cleanup;
    }

    if(sr.magic != STATUS_REPORT_MAGIC) {
        nd_log(NDLS_COLLECTORS, NDLP_ERR,
            "SPAWN PARENT: Failed to exec spawn request %zu (invalid magic %#x in response)",
            request.request_id, sr.magic);
        goto cleanup;
    }

    switch(sr.status) {
        case STATUS_REPORT_STARTED:
            instance->child_pid = sr.started.pid;
            return instance;

        case STATUS_REPORT_FAILED:
            errno = sr.failed.err_no;
            nd_log(NDLS_COLLECTORS, NDLP_ERR,
                "SPAWN PARENT: Failed to exec spawn request %zu (server reports failure, errno is updated)",
                request.request_id);
            errno = 0;
            break;

        case STATUS_REPORT_EXITED:
            errno = ENOEXEC;
            nd_log(NDLS_COLLECTORS, NDLP_ERR,
                "SPAWN PARENT: Failed to exec spawn request %zu (server reports exit, errno is updated)",
                request.request_id);
            errno = 0;
            break;

        default:
            errno = 0;
            nd_log(NDLS_COLLECTORS, NDLP_ERR,
                "SPAWN PARENT: Invalid status report to exec spawn request %zu (received invalid data)",
                request.request_id);
            break;
    }

cleanup:
    if (pipe_stdin[0] >= 0) close(pipe_stdin[0]);
    if (pipe_stdin[1] >= 0) close(pipe_stdin[1]);
    if (pipe_stdout[0] >= 0) close(pipe_stdout[0]);
    if (pipe_stdout[1] >= 0) close(pipe_stdout[1]);
    spawn_server_exec_destroy(instance);
    return NULL;
}

#endif<|MERGE_RESOLUTION|>--- conflicted
+++ resolved
@@ -316,11 +316,6 @@
     else if (pid == 0) {
         // the child
 
-<<<<<<< HEAD
-        gettid_uncached();
-        spawn_server_run_child(server, rq);
-        exit(63);
-=======
         // close the server sockets;
         close(server->sock); server->sock = -1;
         if(server->pipe[0] != -1) { close(server->pipe[0]); server->pipe[0] = -1; }
@@ -369,7 +364,6 @@
 
         // run the callback and return its code
         exit(server->cb(rq));
->>>>>>> dbd1b26b
     }
 
     // the parent
