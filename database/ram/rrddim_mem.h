--- conflicted
+++ resolved
@@ -20,49 +20,29 @@
     size_t last_slot;
 };
 
-<<<<<<< HEAD
-extern STORAGE_METRIC_HANDLE *rrddim_metric_get_or_create(RRDDIM *rd, STORAGE_INSTANCE *db_instance, STORAGE_METRICS_GROUP *smg);
-extern STORAGE_METRIC_HANDLE *rrddim_metric_get(STORAGE_INSTANCE *db_instance, uuid_t *uuid, STORAGE_METRICS_GROUP *smg);
-extern void rrddim_metric_release(STORAGE_METRIC_HANDLE *db_metric_handle);
+STORAGE_METRIC_HANDLE *rrddim_metric_get_or_create(RRDDIM *rd, STORAGE_INSTANCE *db_instance, STORAGE_METRICS_GROUP *smg);
+STORAGE_METRIC_HANDLE *rrddim_metric_get(STORAGE_INSTANCE *db_instance, uuid_t *uuid, STORAGE_METRICS_GROUP *smg);
+void rrddim_metric_release(STORAGE_METRIC_HANDLE *db_metric_handle);
 
-extern STORAGE_METRICS_GROUP *rrddim_metrics_group_get(STORAGE_INSTANCE *db_instance, uuid_t *uuid);
-extern void rrddim_metrics_group_release(STORAGE_INSTANCE *db_instance, STORAGE_METRICS_GROUP *smg);
+STORAGE_METRICS_GROUP *rrddim_metrics_group_get(STORAGE_INSTANCE *db_instance, uuid_t *uuid);
+void rrddim_metrics_group_release(STORAGE_INSTANCE *db_instance, STORAGE_METRICS_GROUP *smg);
 
-extern STORAGE_COLLECT_HANDLE *rrddim_collect_init(STORAGE_METRIC_HANDLE *db_metric_handle, uint32_t update_every);
-extern void rrddim_store_metric_change_collection_frequency(STORAGE_COLLECT_HANDLE *collection_handle, int update_every);
-extern void rrddim_collect_store_metric(STORAGE_COLLECT_HANDLE *collection_handle, usec_t point_in_time, NETDATA_DOUBLE number,
-=======
-STORAGE_METRIC_HANDLE *rrddim_metric_init(RRDDIM *rd, STORAGE_INSTANCE *db_instance);
-void rrddim_metric_free(STORAGE_METRIC_HANDLE *db_metric_handle);
-
-STORAGE_COLLECT_HANDLE *rrddim_collect_init(STORAGE_METRIC_HANDLE *db_metric_handle);
+STORAGE_COLLECT_HANDLE *rrddim_collect_init(STORAGE_METRIC_HANDLE *db_metric_handle, uint32_t update_every);
+void rrddim_store_metric_change_collection_frequency(STORAGE_COLLECT_HANDLE *collection_handle, int update_every);
 void rrddim_collect_store_metric(STORAGE_COLLECT_HANDLE *collection_handle, usec_t point_in_time, NETDATA_DOUBLE number,
->>>>>>> ccfbdb5c
                                  NETDATA_DOUBLE min_value,
                                  NETDATA_DOUBLE max_value,
                                  uint16_t count,
                                  uint16_t anomaly_count,
                                  SN_FLAGS flags);
-<<<<<<< HEAD
-extern void rrddim_store_metric_flush(STORAGE_COLLECT_HANDLE *collection_handle);
-extern int rrddim_collect_finalize(STORAGE_COLLECT_HANDLE *collection_handle);
-
-extern void rrddim_query_init(STORAGE_METRIC_HANDLE *db_metric_handle, struct rrddim_query_handle *handle, time_t start_time, time_t end_time);
-extern STORAGE_POINT rrddim_query_next_metric(struct rrddim_query_handle *handle);
-extern int rrddim_query_is_finished(struct rrddim_query_handle *handle);
-extern void rrddim_query_finalize(struct rrddim_query_handle *handle);
-extern time_t rrddim_query_latest_time(STORAGE_METRIC_HANDLE *db_metric_handle);
-extern time_t rrddim_query_oldest_time(STORAGE_METRIC_HANDLE *db_metric_handle);
-=======
 void rrddim_store_metric_flush(STORAGE_COLLECT_HANDLE *collection_handle);
 int rrddim_collect_finalize(STORAGE_COLLECT_HANDLE *collection_handle);
 
-void rrddim_query_init(STORAGE_METRIC_HANDLE *db_metric_handle, struct rrddim_query_handle *handle, time_t start_time, time_t end_time, TIER_QUERY_FETCH tier_query_fetch_type);
+void rrddim_query_init(STORAGE_METRIC_HANDLE *db_metric_handle, struct rrddim_query_handle *handle, time_t start_time, time_t end_time);
 STORAGE_POINT rrddim_query_next_metric(struct rrddim_query_handle *handle);
 int rrddim_query_is_finished(struct rrddim_query_handle *handle);
 void rrddim_query_finalize(struct rrddim_query_handle *handle);
 time_t rrddim_query_latest_time(STORAGE_METRIC_HANDLE *db_metric_handle);
 time_t rrddim_query_oldest_time(STORAGE_METRIC_HANDLE *db_metric_handle);
->>>>>>> ccfbdb5c
 
 #endif