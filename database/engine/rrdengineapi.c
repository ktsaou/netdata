// SPDX-License-Identifier: GPL-3.0-or-later
#include "rrdengine.h"
#include "../storage_engine.h"

/* Default global database instance */
struct rrdengine_instance multidb_ctx_storage_tier0;
struct rrdengine_instance multidb_ctx_storage_tier1;
struct rrdengine_instance multidb_ctx_storage_tier2;
struct rrdengine_instance multidb_ctx_storage_tier3;
struct rrdengine_instance multidb_ctx_storage_tier4;
#if RRD_STORAGE_TIERS != 5
#error RRD_STORAGE_TIERS is not 5 - you need to add allocations here
#endif
struct rrdengine_instance *multidb_ctx[RRD_STORAGE_TIERS];
uint8_t tier_page_type[RRD_STORAGE_TIERS] = {PAGE_METRICS, PAGE_TIER, PAGE_TIER, PAGE_TIER, PAGE_TIER};

#if PAGE_TYPE_MAX != 1
#error PAGE_TYPE_MAX is not 1 - you need to add allocations here
#endif
size_t page_type_size[256] = {sizeof(storage_number), sizeof(storage_number_tier1_t)};

__attribute__((constructor)) void initialize_multidb_ctx(void) {
    multidb_ctx[0] = &multidb_ctx_storage_tier0;
    multidb_ctx[1] = &multidb_ctx_storage_tier1;
    multidb_ctx[2] = &multidb_ctx_storage_tier2;
    multidb_ctx[3] = &multidb_ctx_storage_tier3;
    multidb_ctx[4] = &multidb_ctx_storage_tier4;
}

int db_engine_use_malloc = 0;
int default_rrdeng_page_fetch_timeout = 3;
int default_rrdeng_page_fetch_retries = 3;
<<<<<<< HEAD
int default_rrdeng_page_cache_mb = RRDENG_MIN_PAGE_CACHE_SIZE_MB * 4; // not used for default - use storage_tiers_cache_quota_mb[0]
int default_rrdeng_disk_quota_mb = RRDENG_MIN_DISK_SPACE_MB * 4; // not used for default - use storage_tiers_disk_quota_mb[0]
int default_multidb_disk_quota_mb = RRDENG_MIN_DISK_SPACE_MB * 4; // not used for default - use storage_tiers_disk_quota_mb[0]

=======
int default_rrdeng_page_cache_mb = 32;
int db_engine_journal_indexing = 1;
int db_engine_journal_check = 0;
int default_rrdeng_disk_quota_mb = 256;
int default_multidb_disk_quota_mb = 256;
>>>>>>> 224b051a
/* Default behaviour is to unblock data collection if the page cache is full of dirty pages by dropping metrics */
uint8_t rrdeng_drop_metrics_under_page_cache_pressure = 1;

// ----------------------------------------------------------------------------
// metrics groups

STORAGE_METRICS_GROUP *rrdeng_metrics_group_get(STORAGE_INSTANCE *db_instance __maybe_unused, uuid_t *uuid __maybe_unused) {
    return callocz(1, sizeof(struct pg_alignment));
}

void rrdeng_metrics_group_release(STORAGE_INSTANCE *db_instance, STORAGE_METRICS_GROUP *smg) {
    if(!smg) return;

    struct rrdengine_instance *ctx = (struct rrdengine_instance *)db_instance;
    struct pg_alignment *pa = (struct pg_alignment *)smg;
    struct page_cache *pg_cache = &ctx->pg_cache;

    uv_rwlock_rdlock(&pg_cache->metrics_index.lock);
    if(pa->refcount == 0)
        freez(pa);
    uv_rwlock_rdunlock(&pg_cache->metrics_index.lock);
}

// ----------------------------------------------------------------------------
// metric handle for legacy dbs

/* This UUID is not unique across hosts */
void rrdeng_generate_legacy_uuid(const char *dim_id, const char *chart_id, uuid_t *ret_uuid)
{
    EVP_MD_CTX *evpctx;
    unsigned char hash_value[EVP_MAX_MD_SIZE];
    unsigned int hash_len;

    evpctx = EVP_MD_CTX_create();
    EVP_DigestInit_ex(evpctx, EVP_sha256(), NULL);
    EVP_DigestUpdate(evpctx, dim_id, strlen(dim_id));
    EVP_DigestUpdate(evpctx, chart_id, strlen(chart_id));
    EVP_DigestFinal_ex(evpctx, hash_value, &hash_len);
    EVP_MD_CTX_destroy(evpctx);
    fatal_assert(hash_len > sizeof(uuid_t));
    memcpy(ret_uuid, hash_value, sizeof(uuid_t));
}

/* Transform legacy UUID to be unique across hosts deterministically */
void rrdeng_convert_legacy_uuid_to_multihost(char machine_guid[GUID_LEN + 1], uuid_t *legacy_uuid, uuid_t *ret_uuid)
{
    EVP_MD_CTX *evpctx;
    unsigned char hash_value[EVP_MAX_MD_SIZE];
    unsigned int hash_len;

    evpctx = EVP_MD_CTX_create();
    EVP_DigestInit_ex(evpctx, EVP_sha256(), NULL);
    EVP_DigestUpdate(evpctx, machine_guid, GUID_LEN);
    EVP_DigestUpdate(evpctx, *legacy_uuid, sizeof(uuid_t));
    EVP_DigestFinal_ex(evpctx, hash_value, &hash_len);
    EVP_MD_CTX_destroy(evpctx);
    fatal_assert(hash_len > sizeof(uuid_t));
    memcpy(ret_uuid, hash_value, sizeof(uuid_t));
}

STORAGE_METRIC_HANDLE *rrdeng_metric_get_legacy(STORAGE_INSTANCE *db_instance, const char *rd_id, const char *st_id, STORAGE_METRICS_GROUP *smg) {
    uuid_t legacy_uuid;
    rrdeng_generate_legacy_uuid(rd_id, st_id, &legacy_uuid);
    return rrdeng_metric_get(db_instance, &legacy_uuid, smg);
}

// ----------------------------------------------------------------------------
// metric handle

void rrdeng_metric_release(STORAGE_METRIC_HANDLE *db_metric_handle) {
    struct pg_cache_page_index *page_index = (struct pg_cache_page_index *)db_metric_handle;

    unsigned short refcount = __atomic_sub_fetch(&page_index->refcount, 1, __ATOMIC_SEQ_CST);
    if(refcount == 0 && page_index->alignment) {
        __atomic_sub_fetch(&page_index->alignment->refcount, 1, __ATOMIC_SEQ_CST);
        page_index->alignment = NULL;
    }
}

STORAGE_METRIC_HANDLE *rrdeng_metric_dup(STORAGE_METRIC_HANDLE *db_metric_handle) {
    struct pg_cache_page_index *page_index = (struct pg_cache_page_index *)db_metric_handle;
    __atomic_add_fetch(&page_index->refcount, 1, __ATOMIC_SEQ_CST);
    return db_metric_handle;
}

STORAGE_METRIC_HANDLE *rrdeng_metric_get(STORAGE_INSTANCE *db_instance, uuid_t *uuid, STORAGE_METRICS_GROUP *smg) {
    struct rrdengine_instance *ctx = (struct rrdengine_instance *)db_instance;
    struct pg_alignment *pa = (struct pg_alignment *)smg;
    struct page_cache *pg_cache = &ctx->pg_cache;
    struct pg_cache_page_index *page_index = NULL;

    uv_rwlock_rdlock(&pg_cache->metrics_index.lock);
    Pvoid_t *PValue = JudyHSGet(pg_cache->metrics_index.JudyHS_array, uuid, sizeof(uuid_t));
    if (likely(NULL != PValue))
        page_index = *PValue;
    uv_rwlock_rdunlock(&pg_cache->metrics_index.lock);

    if (likely(page_index)) {
        __atomic_add_fetch(&page_index->refcount, 1, __ATOMIC_SEQ_CST);

        if(pa) {
            if(page_index->alignment && page_index->alignment != pa && page_index->writers > 0)
                fatal("DBENGINE: page_index has a different alignment (page_index refcount is %u, writers is %u).",
                        page_index->refcount, page_index->writers);

            page_index->alignment = pa;
            __atomic_add_fetch(&pa->refcount, 1, __ATOMIC_SEQ_CST);
        }
    }

    return (STORAGE_METRIC_HANDLE *)page_index;
}

STORAGE_METRIC_HANDLE *rrdeng_metric_create(STORAGE_INSTANCE *db_instance, uuid_t *uuid, STORAGE_METRICS_GROUP *smg) {
    internal_fatal(!db_instance, "DBENGINE: db_instance is NULL");

    struct rrdengine_instance *ctx = (struct rrdengine_instance *)db_instance;
    struct pg_alignment *pa = (struct pg_alignment *)smg;
    struct pg_cache_page_index *page_index;
    struct page_cache *pg_cache = &ctx->pg_cache;

    uv_rwlock_wrlock(&pg_cache->metrics_index.lock);
    Pvoid_t *PValue = JudyHSIns(&pg_cache->metrics_index.JudyHS_array, uuid, sizeof(uuid_t), PJE0);
    fatal_assert(NULL == *PValue); /* TODO: figure out concurrency model */
    *PValue = page_index = create_page_index(uuid, ctx);
    page_index->prev = pg_cache->metrics_index.last_page_index;
    pg_cache->metrics_index.last_page_index = page_index;
    page_index->alignment = pa;
    page_index->refcount = 1;
    if(pa)
        pa->refcount++;
    uv_rwlock_wrunlock(&pg_cache->metrics_index.lock);

    return (STORAGE_METRIC_HANDLE *)page_index;
}

STORAGE_METRIC_HANDLE *rrdeng_metric_get_or_create(RRDDIM *rd, STORAGE_INSTANCE *db_instance, STORAGE_METRICS_GROUP *smg) {
    STORAGE_METRIC_HANDLE *db_metric_handle;

    db_metric_handle = rrdeng_metric_get(db_instance, &rd->metric_uuid, smg);
    if(!db_metric_handle) {
        db_metric_handle = rrdeng_metric_get_legacy(db_instance, rrddim_id(rd), rrdset_id(rd->rrdset), smg);
        if(db_metric_handle) {
            struct pg_cache_page_index *page_index = (struct pg_cache_page_index *)db_metric_handle;
            uuid_copy(rd->metric_uuid, page_index->id);
        }
    }
    if(!db_metric_handle)
        db_metric_handle = rrdeng_metric_create(db_instance, &rd->metric_uuid, smg);

#ifdef NETDATA_INTERNAL_CHECKS
    struct pg_cache_page_index *page_index = (struct pg_cache_page_index *)db_metric_handle;
    if(uuid_compare(rd->metric_uuid, page_index->id) != 0) {
        char uuid1[UUID_STR_LEN + 1];
        char uuid2[UUID_STR_LEN + 1];

        uuid_unparse(rd->metric_uuid, uuid1);
        uuid_unparse(page_index->id, uuid2);
        fatal("DBENGINE: uuids do not match, asked for metric '%s', but got page_index of metric '%s'", uuid1, uuid2);
    }

    struct rrdengine_instance *ctx = (struct rrdengine_instance *)db_instance;
    if(page_index->ctx != ctx)
        fatal("DBENGINE: mixed up rrdengine instances, asked for metric from %p, got from %p", ctx, page_index->ctx);
#endif

    return db_metric_handle;
}


// ----------------------------------------------------------------------------
// collect ops

/*
 * Gets a handle for storing metrics to the database.
 * The handle must be released with rrdeng_store_metric_final().
 */
STORAGE_COLLECT_HANDLE *rrdeng_store_metric_init(STORAGE_METRIC_HANDLE *db_metric_handle, uint32_t update_every) {
    struct pg_cache_page_index *page_index = (struct pg_cache_page_index *)db_metric_handle;
    struct rrdeng_collect_handle *handle;

    if(!page_index->alignment)
        fatal("DBENGINE: metric group is required for collect operations");

    handle = callocz(1, sizeof(struct rrdeng_collect_handle));
    handle->page_index = page_index;
    handle->descr = NULL;
    handle->unaligned_page = 0;
    page_index->latest_update_every_s = update_every;

    uv_rwlock_wrlock(&page_index->lock);
    ++page_index->writers;
    uv_rwlock_wrunlock(&page_index->lock);

    return (STORAGE_COLLECT_HANDLE *)handle;
}

/* The page must be populated and referenced */
static int page_has_only_empty_metrics(struct rrdeng_page_descr *descr)
{
    switch(descr->type) {
        case PAGE_METRICS: {
            size_t slots = descr->page_length / PAGE_POINT_SIZE_BYTES(descr);
            storage_number *array = (storage_number *)descr->pg_cache_descr->page;
            for (size_t i = 0 ; i < slots; ++i) {
                if(does_storage_number_exist(array[i]))
                    return 0;
            }
        }
        break;

        case PAGE_TIER: {
            size_t slots = descr->page_length / PAGE_POINT_SIZE_BYTES(descr);
            storage_number_tier1_t *array = (storage_number_tier1_t *)descr->pg_cache_descr->page;
            for (size_t i = 0 ; i < slots; ++i) {
                if(fpclassify(array[i].sum_value) != FP_NAN)
                    return 0;
            }
        }
        break;

        default: {
            static bool logged = false;
            if(!logged) {
                error("DBENGINE: cannot check page for nulls on unknown page type id %d", descr->type);
                logged = true;
            }
            return 0;
        }
    }

    return 1;
}

void rrdeng_store_metric_flush_current_page(STORAGE_COLLECT_HANDLE *collection_handle) {
    struct rrdeng_collect_handle *handle = (struct rrdeng_collect_handle *)collection_handle;
    // struct rrdeng_metric_handle *metric_handle = (struct rrdeng_metric_handle *)handle->metric_handle;
    struct rrdengine_instance *ctx = handle->page_index->ctx;
    struct rrdeng_page_descr *descr = handle->descr;

    if (unlikely(!ctx)) return;
    if (unlikely(!descr)) return;

    if (likely(descr->page_length)) {
        int page_is_empty;

        rrd_stat_atomic_add(&ctx->stats.metric_API_producers, -1);

        page_is_empty = page_has_only_empty_metrics(descr);
        if (page_is_empty) {
            print_page_cache_descr(descr, "Page has empty metrics only, deleting", true);
            pg_cache_put(ctx, descr);
            pg_cache_punch_hole(ctx, descr, 1, 0, NULL, true);
        } else
            rrdeng_commit_page(ctx, descr, handle->page_correlation_id);
    } else {
        dbengine_page_free(descr->pg_cache_descr->page);
        rrdeng_destroy_pg_cache_descr(ctx, descr->pg_cache_descr);
        rrdeng_page_descr_freez(descr);
    }
    handle->descr = NULL;
}

static void rrdeng_store_metric_next_internal(STORAGE_COLLECT_HANDLE *collection_handle,
                              usec_t point_in_time_ut,
                              NETDATA_DOUBLE n,
                              NETDATA_DOUBLE min_value,
                              NETDATA_DOUBLE max_value,
                              uint16_t count,
                              uint16_t anomaly_count,
                              SN_FLAGS flags)
{
    struct rrdeng_collect_handle *handle = (struct rrdeng_collect_handle *)collection_handle;
    struct pg_cache_page_index *page_index = handle->page_index;
    struct rrdengine_instance *ctx = handle->page_index->ctx;
    struct page_cache *pg_cache = &ctx->pg_cache;
    struct rrdeng_page_descr *descr = handle->descr;

    void *page;
    uint8_t must_flush_unaligned_page = 0, perfect_page_alignment = 0;

    if (descr) {
        /* Make alignment decisions */

#ifdef NETDATA_INTERNAL_CHECKS
        if(descr->end_time_ut + page_index->latest_update_every_s * USEC_PER_SEC != point_in_time_ut) {
            char buffer[200 + 1];
            snprintfz(buffer, 200,
                      "metrics collected are %s, end_time_ut = %llu, point_in_time_ut = %llu, update_every = %u, delta = %llu",
                      (point_in_time_ut / USEC_PER_SEC - descr->end_time_ut / USEC_PER_SEC > page_index->latest_update_every_s)?"far apart":"not aligned",
                      descr->end_time_ut / USEC_PER_SEC,
                      point_in_time_ut / USEC_PER_SEC,
                      page_index->latest_update_every_s,
                      point_in_time_ut / USEC_PER_SEC - descr->end_time_ut / USEC_PER_SEC);
            print_page_cache_descr(descr, buffer, false);
        }
#endif

        if (descr->page_length == page_index->alignment->page_length) {
            /* this is the leading dimension that defines chart alignment */
            perfect_page_alignment = 1;
        }
        /* is the metric far enough out of alignment with the others? */
        if (unlikely(descr->page_length + PAGE_POINT_SIZE_BYTES(descr) < page_index->alignment->page_length)) {
            handle->unaligned_page = 1;
            print_page_cache_descr(descr, "Metric page is not aligned with chart", true);
        }
        if (unlikely(handle->unaligned_page &&
                     /* did the other metrics change page? */
                     page_index->alignment->page_length <= PAGE_POINT_SIZE_BYTES(descr))) {
            print_page_cache_descr(descr, "must_flush_unaligned_page = 1", true);
            must_flush_unaligned_page = 1;
            handle->unaligned_page = 0;
        }
    }
    if (unlikely(NULL == descr ||
                 descr->page_length + PAGE_POINT_SIZE_BYTES(descr) > RRDENG_BLOCK_SIZE ||
                 must_flush_unaligned_page)) {

        if(descr) {
            print_page_cache_descr(descr, "flushing metric", true);
            rrdeng_store_metric_flush_current_page(collection_handle);
        }

        page = rrdeng_create_page(ctx, &page_index->id, &descr);
        fatal_assert(page);

        descr->update_every_s = page_index->latest_update_every_s;
        handle->descr = descr;

        handle->page_correlation_id = rrd_atomic_fetch_add(&pg_cache->committed_page_index.latest_corr_id, 1);

        if (0 == page_index->alignment->page_length) {
            /* this is the leading dimension that defines chart alignment */
            perfect_page_alignment = 1;
        }
    }

    page = descr->pg_cache_descr->page;

    switch (descr->type) {
        case PAGE_METRICS: {
            ((storage_number *)page)[descr->page_length / PAGE_POINT_SIZE_BYTES(descr)] = pack_storage_number(n, flags);
        }
        break;

        case PAGE_TIER: {
            storage_number_tier1_t number_tier1;
            number_tier1.sum_value = (float)n;
            number_tier1.min_value = (float)min_value;
            number_tier1.max_value = (float)max_value;
            number_tier1.anomaly_count = anomaly_count;
            number_tier1.count = count;
            ((storage_number_tier1_t *)page)[descr->page_length / PAGE_POINT_SIZE_BYTES(descr)] = number_tier1;
        }
        break;

        default: {
            static bool logged = false;
            if(!logged) {
                error("DBENGINE: cannot store metric on unknown page type id %d", descr->type);
                logged = true;
            }
        }
        break;
    }

    pg_cache_atomic_set_pg_info(descr, point_in_time_ut, descr->page_length + PAGE_POINT_SIZE_BYTES(descr));

    if (perfect_page_alignment)
        page_index->alignment->page_length = descr->page_length;
    if (unlikely(INVALID_TIME == descr->start_time_ut)) {
        unsigned long new_metric_API_producers, old_metric_API_max_producers, ret_metric_API_max_producers;
        descr->start_time_ut = point_in_time_ut;

        new_metric_API_producers = rrd_atomic_add_fetch(&ctx->stats.metric_API_producers, 1);
        while (unlikely(new_metric_API_producers > (old_metric_API_max_producers = ctx->metric_API_max_producers))) {
            /* Increase ctx->metric_API_max_producers */
            ret_metric_API_max_producers = ulong_compare_and_swap(&ctx->metric_API_max_producers,
                                                                  old_metric_API_max_producers,
                                                                  new_metric_API_producers);
            if (old_metric_API_max_producers == ret_metric_API_max_producers) {
                /* success */
                break;
            }
        }

        (void )pg_cache_insert(ctx, page_index, descr, true);
    } else {
        pg_cache_add_new_metric_time(page_index, descr);
    }

//    {
//        unsigned char u[16] = { 0x0C, 0x0A, 0x40, 0xD6, 0x2A, 0x43, 0x4A, 0x7C, 0x95, 0xF7, 0xD1, 0x1E, 0x0C, 0x9E, 0x8A, 0xE7 };
//        if(uuid_compare(u, page_index->id) == 0) {
//            char buffer[100];
//            snprintfz(buffer, 100, "store system.cpu, collect:%u, page_index first:%u, last:%u",
//                      (uint32_t)(point_in_time / USEC_PER_SEC),
//                      (uint32_t)(page_index->oldest_time / USEC_PER_SEC),
//                      (uint32_t)(page_index->latest_time / USEC_PER_SEC));
//
//            print_page_cache_descr(descr, buffer, false);
//        }
//    }
}

void rrdeng_store_metric_next(STORAGE_COLLECT_HANDLE *collection_handle,
                              usec_t point_in_time_ut,
                              NETDATA_DOUBLE n,
                              NETDATA_DOUBLE min_value,
                              NETDATA_DOUBLE max_value,
                              uint16_t count,
                              uint16_t anomaly_count,
                              SN_FLAGS flags)
{
    struct rrdeng_collect_handle *handle = (struct rrdeng_collect_handle *)collection_handle;
    struct pg_cache_page_index *page_index = handle->page_index;
    struct rrdeng_page_descr *descr = handle->descr;

    if(likely(descr)) {
        usec_t last_point_in_time_ut = descr->end_time_ut;
        usec_t update_every_ut = page_index->latest_update_every_s * USEC_PER_SEC;
        size_t points_gap = (point_in_time_ut <= last_point_in_time_ut) ?
                                (size_t)0 :
                                (size_t)((point_in_time_ut - last_point_in_time_ut) / update_every_ut);

        if(unlikely(points_gap != 1)) {
            if (unlikely(points_gap <= 0)) {
                error_limit_static_global_var(erl, 1, 0);
                error_limit(&erl, "DBENGINE: ignoring past collected point at %llu, which is in the past of the current page end time %llu",
                            point_in_time_ut, last_point_in_time_ut);
                return;
            }

            size_t point_size = PAGE_POINT_SIZE_BYTES(descr);
            size_t page_size_in_points = RRDENG_BLOCK_SIZE / point_size;
            size_t used_points = descr->page_length / point_size;
            size_t remaining_points_in_page = page_size_in_points - used_points;

            bool new_point_is_aligned = true;
            if(unlikely((point_in_time_ut - last_point_in_time_ut) / points_gap != update_every_ut))
                new_point_is_aligned = false;

            if(unlikely(points_gap > remaining_points_in_page || !new_point_is_aligned)) {
//                char buffer[200];
//                snprintfz(buffer, 200, "data collection skipped %zu points, last stored point %llu, new point %llu, update every %d. Cutting page.",
//                      points_gap, last_point_in_time_ut / USEC_PER_SEC, point_in_time_ut / USEC_PER_SEC, page_index->latest_update_every_s);
//                print_page_cache_descr(descr, buffer, false);

                rrdeng_store_metric_flush_current_page(collection_handle);
            }
            else {
//                char buffer[200];
//                snprintfz(buffer, 200, "data collection skipped %zu points, last stored point %llu, new point %llu, update every %d. Filling the gap.",
//                      points_gap, last_point_in_time_ut / USEC_PER_SEC, point_in_time_ut / USEC_PER_SEC, page_index->latest_update_every_s);
//                print_page_cache_descr(descr, buffer, false);

                // loop to fill the gap
                usec_t step_ut = update_every_ut;
                usec_t last_point_filled_ut = last_point_in_time_ut + step_ut;

                while (last_point_filled_ut < point_in_time_ut) {
                    rrdeng_store_metric_next_internal(
                        collection_handle, last_point_filled_ut, NAN, NAN, NAN,
                        1, 0, SN_EMPTY_SLOT);

                    last_point_filled_ut += step_ut;
                }
            }
        }
    }
    else if(unlikely(point_in_time_ut <= page_index->latest_time_ut && page_index->latest_time_ut != INVALID_TIME)) {
        error_limit_static_global_var(erl, 1, 0);
        error_limit(&erl, "DBENGINE: ignoring past collected point at %llu, while is in the past of latest value in the database %llu",
                    point_in_time_ut, page_index->latest_time_ut);
        return;
    }

    rrdeng_store_metric_next_internal(collection_handle, point_in_time_ut, n, min_value, max_value, count, anomaly_count, flags);
}


/*
 * Releases the database reference from the handle for storing metrics.
 * Returns 1 if it's safe to delete the dimension.
 */
int rrdeng_store_metric_finalize(STORAGE_COLLECT_HANDLE *collection_handle) {
    struct rrdeng_collect_handle *handle = (struct rrdeng_collect_handle *)collection_handle;
    struct pg_cache_page_index *page_index = handle->page_index;

    uint8_t can_delete_metric = 0;

    rrdeng_store_metric_flush_current_page(collection_handle);
    uv_rwlock_wrlock(&page_index->lock);
    if (!--page_index->writers && !page_index->page_count) {
        can_delete_metric = 1;
    }
    uv_rwlock_wrunlock(&page_index->lock);
    freez(handle);

    return can_delete_metric;
}

void rrdeng_store_metric_change_collection_frequency(STORAGE_COLLECT_HANDLE *collection_handle, int update_every) {
    struct rrdeng_collect_handle *handle = (struct rrdeng_collect_handle *)collection_handle;
    struct pg_cache_page_index *page_index = handle->page_index;
    rrdeng_store_metric_flush_current_page(collection_handle);
    uv_rwlock_rdlock(&page_index->lock);
    page_index->latest_update_every_s = update_every;
    uv_rwlock_rdunlock(&page_index->lock);
}

// ----------------------------------------------------------------------------
// query ops

/*
 * Gets a handle for loading metrics from the database.
 * The handle must be released with rrdeng_load_metric_final().
 */
void rrdeng_load_metric_init(STORAGE_METRIC_HANDLE *db_metric_handle, struct storage_engine_query_handle *rrdimm_handle, time_t start_time_s, time_t end_time_s)
{
    struct pg_cache_page_index *page_index = (struct pg_cache_page_index *)db_metric_handle;
    struct rrdengine_instance *ctx = page_index->ctx;

    // fprintf(stderr, "%s: %s/%s start time %ld, end time %ld\n", __FUNCTION__ , rd->rrdset->name, rd->name, start_time, end_time);

    struct rrdeng_query_handle *handle;
    unsigned pages_nr;

    if(!page_index->latest_update_every_s)
        page_index->latest_update_every_s = default_rrd_update_every;

    rrdimm_handle->start_time_s = start_time_s;
    rrdimm_handle->end_time_s = end_time_s;

    handle = callocz(1, sizeof(struct rrdeng_query_handle));
    handle->wanted_start_time_s = start_time_s;
    handle->now_s = start_time_s;
    handle->position = 0;
    handle->ctx = ctx;
    handle->descr = NULL;
    handle->dt_s = page_index->latest_update_every_s;
    rrdimm_handle->handle = (STORAGE_QUERY_HANDLE *)handle;
    pages_nr = pg_cache_preload(ctx, &page_index->id, start_time_s * USEC_PER_SEC, end_time_s * USEC_PER_SEC,
                                NULL, &handle->page_index);
    if (unlikely(NULL == handle->page_index || 0 == pages_nr))
        // there are no metrics to load
        handle->wanted_start_time_s = INVALID_TIME;
}

static int rrdeng_load_page_next(struct storage_engine_query_handle *rrdimm_handle, bool debug_this __maybe_unused) {
    struct rrdeng_query_handle *handle = (struct rrdeng_query_handle *)rrdimm_handle->handle;

    struct rrdengine_instance *ctx = handle->ctx;
    struct rrdeng_page_descr *descr = handle->descr;

    uint32_t page_length;
    usec_t page_end_time_ut;
    unsigned position;

    if (likely(descr)) {
        // Drop old page's reference

#ifdef NETDATA_INTERNAL_CHECKS
        rrd_stat_atomic_add(&ctx->stats.metric_API_consumers, -1);
#endif

        pg_cache_put(ctx, descr);
        handle->descr = NULL;
        handle->wanted_start_time_s = (time_t)((handle->page_end_time_ut / USEC_PER_SEC) + handle->dt_s);

        if (unlikely(handle->wanted_start_time_s > rrdimm_handle->end_time_s))
            return 1;
    }

    usec_t wanted_start_time_ut = handle->wanted_start_time_s * USEC_PER_SEC;
    descr = pg_cache_lookup_next(ctx, handle->page_index, &handle->page_index->id,
        wanted_start_time_ut, rrdimm_handle->end_time_s * USEC_PER_SEC);

    if (NULL == descr)
        return 1;

#ifdef NETDATA_INTERNAL_CHECKS
    rrd_stat_atomic_add(&ctx->stats.metric_API_consumers, 1);
#endif

    handle->descr = descr;
    pg_cache_atomic_get_pg_info(descr, &page_end_time_ut, &page_length);
    if (unlikely(INVALID_TIME == descr->start_time_ut || INVALID_TIME == page_end_time_ut || 0 == descr->update_every_s)) {
        error("DBENGINE: discarding invalid page descriptor (start_time = %llu, end_time = %llu, update_every_s = %d)",
              descr->start_time_ut, page_end_time_ut, descr->update_every_s);
        return 1;
    }

    if (unlikely(descr->start_time_ut != page_end_time_ut && wanted_start_time_ut > descr->start_time_ut)) {
        // we're in the middle of the page somewhere
        unsigned entries = page_length / PAGE_POINT_SIZE_BYTES(descr);
        position = ((uint64_t)(wanted_start_time_ut - descr->start_time_ut)) * (entries - 1) /
                   (page_end_time_ut - descr->start_time_ut);
    }
    else
        position = 0;

    handle->page_end_time_ut = page_end_time_ut;
    handle->page_length = page_length;
    handle->entries = page_length / PAGE_POINT_SIZE_BYTES(descr);
    handle->page = descr->pg_cache_descr->page;
    handle->dt_s = descr->update_every_s;
    handle->position = position;

//    if(debug_this)
//        info("DBENGINE: rrdeng_load_page_next(), "
//             "position:%d, "
//             "start_time_ut:%llu, "
//             "page_end_time_ut:%llu, "
//             "next_page_time_ut:%llu, "
//             "in_out:%s"
//             , position
//             , descr->start_time_ut
//             , page_end_time_ut
//             ,
//            wanted_start_time_ut, in_out?"true":"false"
//             );

    return 0;
}

// Returns the metric and sets its timestamp into current_time
// IT IS REQUIRED TO **ALWAYS** SET ALL RETURN VALUES (current_time, end_time, flags)
// IT IS REQUIRED TO **ALWAYS** KEEP TRACK OF TIME, EVEN OUTSIDE THE DATABASE BOUNDARIES
STORAGE_POINT rrdeng_load_metric_next(struct storage_engine_query_handle *rrddim_handle) {
    struct rrdeng_query_handle *handle = (struct rrdeng_query_handle *)rrddim_handle->handle;
    // struct rrdeng_metric_handle *metric_handle = handle->metric_handle;

    struct rrdeng_page_descr *descr = handle->descr;
    time_t now = handle->now_s + handle->dt_s;

//    bool debug_this = false;
//    {
//        unsigned char u[16] = { 0x0C, 0x0A, 0x40, 0xD6, 0x2A, 0x43, 0x4A, 0x7C, 0x95, 0xF7, 0xD1, 0x1E, 0x0C, 0x9E, 0x8A, 0xE7 };
//        if(uuid_compare(u, handle->page_index->id) == 0) {
//            char buffer[100];
//            snprintfz(buffer, 100, "load system.cpu, now:%u, dt:%u, position:%u page_index first:%u, last:%u",
//                      (uint32_t)(now),
//                      (uint32_t)(handle->dt_s),
//                      (uint32_t)(handle->position),
//                      (uint32_t)(handle->page_index->oldest_time / USEC_PER_SEC),
//                      (uint32_t)(handle->page_index->latest_time / USEC_PER_SEC));
//
//            print_page_cache_descr(descr, buffer, false);
//            debug_this = true;
//        }
//    }

    STORAGE_POINT sp;
    unsigned position = handle->position + 1;
    storage_number_tier1_t tier1_value;

    if (unlikely(INVALID_TIME == handle->wanted_start_time_s)) {
        handle->wanted_start_time_s = INVALID_TIME;
        handle->now_s = now;
        storage_point_empty(sp, now - handle->dt_s, now);
        return sp;
    }

    if (unlikely(!descr || position >= handle->entries)) {
        // We need to get a new page
        if(rrdeng_load_page_next(rrddim_handle, false)) {
            // next calls will not load any more metrics
            handle->wanted_start_time_s = INVALID_TIME;
            handle->now_s = now;
            storage_point_empty(sp, now - handle->dt_s, now);
            return sp;
        }

        descr = handle->descr;
        position = handle->position;
        now = (time_t)((descr->start_time_ut / USEC_PER_SEC) + position * descr->update_every_s);

//        if(debug_this) {
//            char buffer[100];
//            snprintfz(buffer, 100, "NEW PAGE system.cpu, now:%u, dt:%u, position:%u page_index first:%u, last:%u",
//                      (uint32_t)(now),
//                      (uint32_t)(handle->dt_s),
//                      (uint32_t)(handle->position),
//                      (uint32_t)(handle->page_index->oldest_time / USEC_PER_SEC),
//                      (uint32_t)(handle->page_index->latest_time / USEC_PER_SEC));
//
//            print_page_cache_descr(descr, buffer, false);
//        }
    }

    sp.start_time = now - handle->dt_s;
    sp.end_time = now;

    handle->position = position;
    handle->now_s = now;

    switch(descr->type) {
        case PAGE_METRICS: {
            storage_number n = handle->page[position];
            sp.min = sp.max = sp.sum = unpack_storage_number(n);
            sp.flags = n & SN_USER_FLAGS;
            sp.count = 1;
            sp.anomaly_count = is_storage_number_anomalous(n) ? 1 : 0;
        }
        break;

        case PAGE_TIER: {
            tier1_value = ((storage_number_tier1_t *)handle->page)[position];
            sp.flags = tier1_value.anomaly_count ? SN_FLAG_NONE : SN_FLAG_NOT_ANOMALOUS;
            sp.count = tier1_value.count;
            sp.anomaly_count = tier1_value.anomaly_count;
            sp.min = tier1_value.min_value;
            sp.max = tier1_value.max_value;
            sp.sum = tier1_value.sum_value;
        }
        break;

        // we don't know this page type
        default: {
            static bool logged = false;
            if(!logged) {
                error("DBENGINE: unknown page type %d found. Cannot decode it. Ignoring its metrics.", descr->type);
                logged = true;
            }
            storage_point_empty(sp, sp.start_time, sp.end_time);
        }
        break;
    }

    if (unlikely(now >= rrddim_handle->end_time_s)) {
        // next calls will not load any more metrics
        handle->wanted_start_time_s = INVALID_TIME;
    }

//    if(debug_this)
//        info("DBENGINE: returning point: "
//             "time from %ld to %ld   //  query from %ld to %ld   //   wanted_start_time_s %ld"
//             , sp.start_time, sp.end_time
//             , rrddim_handle->start_time_s, rrddim_handle->end_time_s
//             , handle->wanted_start_time_s
//             );

    return sp;
}

int rrdeng_load_metric_is_finished(struct storage_engine_query_handle *rrdimm_handle)
{
    struct rrdeng_query_handle *handle = (struct rrdeng_query_handle *)rrdimm_handle->handle;
    return (INVALID_TIME == handle->wanted_start_time_s);
}

/*
 * Releases the database reference from the handle for loading metrics.
 */
void rrdeng_load_metric_finalize(struct storage_engine_query_handle *rrdimm_handle)
{
    struct rrdeng_query_handle *handle = (struct rrdeng_query_handle *)rrdimm_handle->handle;
    struct rrdengine_instance *ctx = handle->ctx;
    struct rrdeng_page_descr *descr = handle->descr;

    if (descr) {
#ifdef NETDATA_INTERNAL_CHECKS
        rrd_stat_atomic_add(&ctx->stats.metric_API_consumers, -1);
#endif
        pg_cache_put(ctx, descr);
    }

    // whatever is allocated at rrdeng_load_metric_init() should be freed here
    freez(handle);
    rrdimm_handle->handle = NULL;
}

time_t rrdeng_metric_latest_time(STORAGE_METRIC_HANDLE *db_metric_handle) {
    struct pg_cache_page_index *page_index = (struct pg_cache_page_index *)db_metric_handle;
    return (time_t)(page_index->latest_time_ut / USEC_PER_SEC);
}
time_t rrdeng_metric_oldest_time(STORAGE_METRIC_HANDLE *db_metric_handle) {
    struct pg_cache_page_index *page_index = (struct pg_cache_page_index *)db_metric_handle;
    return (time_t)(page_index->oldest_time_ut / USEC_PER_SEC);
}

int rrdeng_metric_retention_by_uuid(STORAGE_INSTANCE *si, uuid_t *dim_uuid, time_t *first_entry_t, time_t *last_entry_t)
{
    struct page_cache *pg_cache;
    struct rrdengine_instance *ctx;
    Pvoid_t *PValue;
    struct pg_cache_page_index *page_index = NULL;

    ctx = (struct rrdengine_instance *)si;
    if (unlikely(!ctx)) {
        error("DBENGINE: invalid STORAGE INSTANCE to %s()", __FUNCTION__);
        return 1;
    }
    pg_cache = &ctx->pg_cache;

    uv_rwlock_rdlock(&pg_cache->metrics_index.lock);
    PValue = JudyHSGet(pg_cache->metrics_index.JudyHS_array, dim_uuid, sizeof(uuid_t));
    if (likely(NULL != PValue)) {
        page_index = *PValue;
    }
    uv_rwlock_rdunlock(&pg_cache->metrics_index.lock);

    if (likely(page_index)) {
        *first_entry_t = page_index->oldest_time_ut / USEC_PER_SEC;
        *last_entry_t = page_index->latest_time_ut / USEC_PER_SEC;
        return 0;
    }

    return 1;
}

/* Also gets a reference for the page */
void *rrdeng_create_page(struct rrdengine_instance *ctx, uuid_t *id, struct rrdeng_page_descr **ret_descr)
{
    struct rrdeng_page_descr *descr;
    struct page_cache_descr *pg_cache_descr;
    void *page;
    /* TODO: check maximum number of pages in page cache limit */

    descr = pg_cache_create_descr();
    descr->id = id; /* TODO: add page type: metric, log, something? */
    descr->type = ctx->page_type;
    page = dbengine_page_alloc(); /*TODO: add page size */
    rrdeng_page_descr_mutex_lock(ctx, descr);
    pg_cache_descr = descr->pg_cache_descr;
    pg_cache_descr->page = page;
    pg_cache_descr->flags = RRD_PAGE_DIRTY /*| RRD_PAGE_LOCKED */ | RRD_PAGE_POPULATED /* | BEING_COLLECTED */;
    pg_cache_descr->refcnt = 1;

    debug(D_RRDENGINE, "Created new page:");
    if (unlikely(debug_flags & D_RRDENGINE))
        print_page_cache_descr(descr, "", true);
    rrdeng_page_descr_mutex_unlock(ctx, descr);
    *ret_descr = descr;
    return page;
}

/* The page must not be empty */
void rrdeng_commit_page(struct rrdengine_instance *ctx, struct rrdeng_page_descr *descr,
                        Word_t page_correlation_id)
{
    struct page_cache *pg_cache = &ctx->pg_cache;
    Pvoid_t *PValue;
    unsigned nr_committed_pages;

    if (unlikely(NULL == descr)) {
        debug(D_RRDENGINE, "%s: page descriptor is NULL, page has already been force-committed.", __func__);
        return;
    }
    fatal_assert(descr->page_length);

    uv_rwlock_wrlock(&pg_cache->committed_page_index.lock);
    PValue = JudyLIns(&pg_cache->committed_page_index.JudyL_array, page_correlation_id, PJE0);
    *PValue = descr;
    nr_committed_pages = ++pg_cache->committed_page_index.nr_committed_pages;
    uv_rwlock_wrunlock(&pg_cache->committed_page_index.lock);

    if (nr_committed_pages >= pg_cache_hard_limit(ctx) / 2) {
        /* over 50% of pages have not been committed yet */

        if (ctx->drop_metrics_under_page_cache_pressure &&
            nr_committed_pages >= pg_cache_committed_hard_limit(ctx)) {
            /* 100% of pages are dirty */
            struct rrdeng_cmd cmd;

            cmd.opcode = RRDENG_INVALIDATE_OLDEST_MEMORY_PAGE;
            rrdeng_enq_cmd(&ctx->worker_config, &cmd);
        } else {
            if (0 == (unsigned long) ctx->stats.pg_cache_over_half_dirty_events) {
                /* only print the first time */
                errno = 0;
                error("Failed to flush dirty buffers quickly enough in dbengine instance \"%s\". "
                      "Metric data at risk of not being stored in the database, "
                      "please reduce disk load or use a faster disk.", ctx->dbfiles_path);
            }
            rrd_stat_atomic_add(&ctx->stats.pg_cache_over_half_dirty_events, 1);
            rrd_stat_atomic_add(&global_pg_cache_over_half_dirty_events, 1);
        }
    }

    pg_cache_put(ctx, descr);
}

/*
 * Gathers Database Engine statistics.
 * Careful when modifying this function.
 * You must not change the indices of the statistics or user code will break.
 * You must not exceed RRDENG_NR_STATS or it will crash.
 */
void rrdeng_get_37_statistics(struct rrdengine_instance *ctx, unsigned long long *array)
{
    if (ctx == NULL)
        return;

    struct page_cache *pg_cache = &ctx->pg_cache;

    array[0] = (uint64_t)ctx->stats.metric_API_producers;
    array[1] = (uint64_t)ctx->stats.metric_API_consumers;
    array[2] = (uint64_t)pg_cache->page_descriptors;
    array[3] = (uint64_t)pg_cache->populated_pages;
    array[4] = (uint64_t)pg_cache->committed_page_index.nr_committed_pages;
    array[5] = (uint64_t)ctx->stats.pg_cache_insertions;
    array[6] = (uint64_t)ctx->stats.pg_cache_deletions;
    array[7] = (uint64_t)ctx->stats.pg_cache_hits;
    array[8] = (uint64_t)ctx->stats.pg_cache_misses;
    array[9] = (uint64_t)ctx->stats.pg_cache_backfills;
    array[10] = (uint64_t)ctx->stats.pg_cache_evictions;
    array[11] = (uint64_t)ctx->stats.before_compress_bytes;
    array[12] = (uint64_t)ctx->stats.after_compress_bytes;
    array[13] = (uint64_t)ctx->stats.before_decompress_bytes;
    array[14] = (uint64_t)ctx->stats.after_decompress_bytes;
    array[15] = (uint64_t)ctx->stats.io_write_bytes;
    array[16] = (uint64_t)ctx->stats.io_write_requests;
    array[17] = (uint64_t)ctx->stats.io_read_bytes;
    array[18] = (uint64_t)ctx->stats.io_read_requests;
    array[19] = (uint64_t)ctx->stats.io_write_extent_bytes;
    array[20] = (uint64_t)ctx->stats.io_write_extents;
    array[21] = (uint64_t)ctx->stats.io_read_extent_bytes;
    array[22] = (uint64_t)ctx->stats.io_read_extents;
    array[23] = (uint64_t)ctx->stats.datafile_creations;
    array[24] = (uint64_t)ctx->stats.datafile_deletions;
    array[25] = (uint64_t)ctx->stats.journalfile_creations;
    array[26] = (uint64_t)ctx->stats.journalfile_deletions;
    array[27] = (uint64_t)ctx->stats.page_cache_descriptors;
    array[28] = (uint64_t)ctx->stats.io_errors;
    array[29] = (uint64_t)ctx->stats.fs_errors;
    array[30] = (uint64_t)global_io_errors;
    array[31] = (uint64_t)global_fs_errors;
    array[32] = (uint64_t)rrdeng_reserved_file_descriptors;
    array[33] = (uint64_t)ctx->stats.pg_cache_over_half_dirty_events;
    array[34] = (uint64_t)global_pg_cache_over_half_dirty_events;
    array[35] = (uint64_t)ctx->stats.flushing_pressure_page_deletions;
    array[36] = (uint64_t)global_flushing_pressure_page_deletions;
    array[37] = (uint64_t)pg_cache->active_descriptors;
    fatal_assert(RRDENG_NR_STATS == 38);
}

/* Releases reference to page */
void rrdeng_put_page(struct rrdengine_instance *ctx, void *handle)
{
    (void)ctx;
    pg_cache_put(ctx, (struct rrdeng_page_descr *)handle);
}

/*
 * Returns 0 on success, negative on error
 */
int rrdeng_init(RRDHOST *host, struct rrdengine_instance **ctxp, char *dbfiles_path, unsigned page_cache_mb,
                unsigned disk_space_mb, size_t tier) {
    struct rrdengine_instance *ctx;
    int error;
    uint32_t max_open_files;

    max_open_files = rlimit_nofile.rlim_cur / 4;

    /* reserve RRDENG_FD_BUDGET_PER_INSTANCE file descriptors for this instance */
    rrd_stat_atomic_add(&rrdeng_reserved_file_descriptors, RRDENG_FD_BUDGET_PER_INSTANCE);
    if (rrdeng_reserved_file_descriptors > max_open_files) {
        error(
            "Exceeded the budget of available file descriptors (%u/%u), cannot create new dbengine instance.",
            (unsigned)rrdeng_reserved_file_descriptors,
            (unsigned)max_open_files);

        rrd_stat_atomic_add(&global_fs_errors, 1);
        rrd_stat_atomic_add(&rrdeng_reserved_file_descriptors, -RRDENG_FD_BUDGET_PER_INSTANCE);
        return UV_EMFILE;
    }

    if(NULL == ctxp) {
        ctx = multidb_ctx[tier];
        memset(ctx, 0, sizeof(*ctx));
    }
    else {
        *ctxp = ctx = callocz(1, sizeof(*ctx));
    }
    ctx->tier = tier;
    ctx->page_type = tier_page_type[tier];
    ctx->global_compress_alg = RRD_LZ4;
    if (page_cache_mb < RRDENG_MIN_PAGE_CACHE_SIZE_MB)
        page_cache_mb = RRDENG_MIN_PAGE_CACHE_SIZE_MB;
    ctx->max_cache_pages = page_cache_mb * (1048576LU / RRDENG_BLOCK_SIZE);
    /* try to keep 5% of the page cache free */
    ctx->cache_pages_low_watermark = (ctx->max_cache_pages * 95LLU) / 100;
    ctx->cache_pages_warn_watermark = (ctx->max_cache_pages * 90LLU) / 100;
    if (disk_space_mb < RRDENG_MIN_DISK_SPACE_MB)
        disk_space_mb = RRDENG_MIN_DISK_SPACE_MB;
    ctx->max_disk_space = disk_space_mb * 1048576LLU;
    strncpyz(ctx->dbfiles_path, dbfiles_path, sizeof(ctx->dbfiles_path) - 1);
    ctx->dbfiles_path[sizeof(ctx->dbfiles_path) - 1] = '\0';
    if (NULL == host)
        strncpyz(ctx->machine_guid, registry_get_this_machine_guid(), GUID_LEN);
    else
        strncpyz(ctx->machine_guid, host->machine_guid, GUID_LEN);

    ctx->drop_metrics_under_page_cache_pressure = rrdeng_drop_metrics_under_page_cache_pressure;
    ctx->metric_API_max_producers = 0;
    ctx->quiesce = NO_QUIESCE;
    ctx->host = host;

    memset(&ctx->worker_config, 0, sizeof(ctx->worker_config));
    ctx->worker_config.ctx = ctx;
    init_page_cache(ctx);
    init_commit_log(ctx);
    error = init_rrd_files(ctx);
    if (error) {
        goto error_after_init_rrd_files;
    }

    completion_init(&ctx->rrdengine_completion);
    fatal_assert(0 == uv_thread_create(&ctx->worker_config.thread, rrdeng_worker, &ctx->worker_config));
    /* wait for worker thread to initialize */
    completion_wait_for(&ctx->rrdengine_completion);
    completion_destroy(&ctx->rrdengine_completion);
    uv_thread_set_name_np(ctx->worker_config.thread, "LIBUV_WORKER");
    if (ctx->worker_config.error) {
        goto error_after_rrdeng_worker;
    }

    return 0;

error_after_rrdeng_worker:
    finalize_rrd_files(ctx);
error_after_init_rrd_files:
    free_page_cache(ctx);
    if (!is_storage_engine_shared((STORAGE_INSTANCE *)ctx)) {
        freez(ctx);
        if (ctxp)
            *ctxp = NULL;
    }
    rrd_stat_atomic_add(&rrdeng_reserved_file_descriptors, -RRDENG_FD_BUDGET_PER_INSTANCE);
    return UV_EIO;
}

/*
 * Returns 0 on success, 1 on error
 */
int rrdeng_exit(struct rrdengine_instance *ctx)
{
    struct rrdeng_cmd cmd;

    if (NULL == ctx) {
        return 1;
    }

    /* TODO: add page to page cache */
    cmd.opcode = RRDENG_SHUTDOWN;
    rrdeng_enq_cmd(&ctx->worker_config, &cmd);

    fatal_assert(0 == uv_thread_join(&ctx->worker_config.thread));

    finalize_rrd_files(ctx);
    //metalog_exit(ctx->metalog_ctx);
    free_page_cache(ctx);

    if(!is_storage_engine_shared((STORAGE_INSTANCE *)ctx))
        freez(ctx);

    rrd_stat_atomic_add(&rrdeng_reserved_file_descriptors, -RRDENG_FD_BUDGET_PER_INSTANCE);
    return 0;
}

void rrdeng_prepare_exit(struct rrdengine_instance *ctx)
{
    struct rrdeng_cmd cmd;

    if (NULL == ctx) {
        return;
    }

    completion_init(&ctx->rrdengine_completion);
    cmd.opcode = RRDENG_QUIESCE;
    rrdeng_enq_cmd(&ctx->worker_config, &cmd);

    /* wait for dbengine to quiesce */
    completion_wait_for(&ctx->rrdengine_completion);
    completion_destroy(&ctx->rrdengine_completion);

    //metalog_prepare_exit(ctx->metalog_ctx);
}

RRDENG_SIZE_STATS rrdeng_size_statistics(struct rrdengine_instance *ctx) {
    RRDENG_SIZE_STATS stats = { 0 };

    for(struct pg_cache_page_index *page_index = ctx->pg_cache.metrics_index.last_page_index;
        page_index != NULL ;page_index = page_index->prev) {
        stats.metrics++;
        stats.metrics_pages += page_index->page_count;
    }

    for(struct rrdengine_datafile *df = ctx->datafiles.first; df ;df = df->next) {
        stats.datafiles++;

        for(struct extent_info *ei = df->extents.first; ei ; ei = ei->next) {
            stats.extents++;
            stats.extents_compressed_bytes += ei->size;

            for(int p = 0; p < ei->number_of_pages ;p++) {
                struct rrdeng_page_descr *descr = ei->pages[p];

                usec_t update_every_usec;

                size_t points = descr->page_length / PAGE_POINT_SIZE_BYTES(descr);

                if(likely(points > 1))
                    update_every_usec = (descr->end_time_ut - descr->start_time_ut) / (points - 1);
                else {
                    update_every_usec = default_rrd_update_every * get_tier_grouping(ctx->tier) * USEC_PER_SEC;
                    stats.single_point_pages++;
                }

                time_t duration_secs = (time_t)((descr->end_time_ut - descr->start_time_ut + update_every_usec)/USEC_PER_SEC);

                stats.extents_pages++;
                stats.pages_uncompressed_bytes += descr->page_length;
                stats.pages_duration_secs += duration_secs;
                stats.points += points;

                stats.page_types[descr->type].pages++;
                stats.page_types[descr->type].pages_uncompressed_bytes += descr->page_length;
                stats.page_types[descr->type].pages_duration_secs += duration_secs;
                stats.page_types[descr->type].points += points;

                if(!stats.first_t || (descr->start_time_ut - update_every_usec) < stats.first_t)
                    stats.first_t = (descr->start_time_ut - update_every_usec) / USEC_PER_SEC;

                if(!stats.last_t || descr->end_time_ut > stats.last_t)
                    stats.last_t = descr->end_time_ut / USEC_PER_SEC;
            }
        }
    }


    stats.currently_collected_metrics = ctx->stats.metric_API_producers;
    stats.max_concurrently_collected_metrics = ctx->metric_API_max_producers;

    internal_error(stats.metrics_pages != stats.extents_pages + stats.currently_collected_metrics,
                   "DBENGINE: metrics pages is %zu, but extents pages is %zu and API consumers is %zu",
                   stats.metrics_pages, stats.extents_pages, stats.currently_collected_metrics);

    stats.disk_space = ctx->disk_space;
    stats.max_disk_space = ctx->max_disk_space;

    stats.database_retention_secs = (time_t)(stats.last_t - stats.first_t);

    if(stats.extents_pages)
        stats.average_page_size_bytes = (double)stats.pages_uncompressed_bytes / (double)stats.extents_pages;

    if(stats.pages_uncompressed_bytes > 0)
        stats.average_compression_savings = 100.0 - ((double)stats.extents_compressed_bytes * 100.0 / (double)stats.pages_uncompressed_bytes);

    if(stats.points)
        stats.average_point_duration_secs = (double)stats.pages_duration_secs / (double)stats.points;

    if(stats.metrics) {
        stats.average_metric_retention_secs = (double)stats.pages_duration_secs / (double)stats.metrics;

        if(stats.database_retention_secs) {
            double metric_coverage = stats.average_metric_retention_secs / (double)stats.database_retention_secs;
            double db_retention_days = (double)stats.database_retention_secs / 86400.0;

            stats.estimated_concurrently_collected_metrics = stats.metrics * metric_coverage;

            stats.ephemeral_metrics_per_day_percent = ((double)stats.metrics * 100.0 / (double)stats.estimated_concurrently_collected_metrics - 100.0) / (double)db_retention_days;
        }
    }

    stats.sizeof_metric = struct_natural_alignment(sizeof(struct pg_cache_page_index) + sizeof(struct pg_alignment));
    stats.sizeof_page = struct_natural_alignment(sizeof(struct rrdeng_page_descr));
    stats.sizeof_datafile = struct_natural_alignment(sizeof(struct rrdengine_datafile)) + struct_natural_alignment(sizeof(struct rrdengine_journalfile));
    stats.sizeof_page_in_cache = struct_natural_alignment(sizeof(struct page_cache_descr));
    stats.sizeof_point_data = page_type_size[ctx->page_type];
    stats.sizeof_page_data = RRDENG_BLOCK_SIZE;
    stats.pages_per_extent = rrdeng_pages_per_extent;

    stats.sizeof_extent = sizeof(struct extent_info);
    stats.sizeof_page_in_extent = sizeof(struct rrdeng_page_descr *);

    stats.sizeof_metric_in_index = 40;
    stats.sizeof_page_in_index = 24;

    stats.default_granularity_secs = (size_t)default_rrd_update_every * get_tier_grouping(ctx->tier);

    return stats;
}<|MERGE_RESOLUTION|>--- conflicted
+++ resolved
@@ -30,18 +30,12 @@
 int db_engine_use_malloc = 0;
 int default_rrdeng_page_fetch_timeout = 3;
 int default_rrdeng_page_fetch_retries = 3;
-<<<<<<< HEAD
 int default_rrdeng_page_cache_mb = RRDENG_MIN_PAGE_CACHE_SIZE_MB * 4; // not used for default - use storage_tiers_cache_quota_mb[0]
 int default_rrdeng_disk_quota_mb = RRDENG_MIN_DISK_SPACE_MB * 4; // not used for default - use storage_tiers_disk_quota_mb[0]
 int default_multidb_disk_quota_mb = RRDENG_MIN_DISK_SPACE_MB * 4; // not used for default - use storage_tiers_disk_quota_mb[0]
-
-=======
-int default_rrdeng_page_cache_mb = 32;
 int db_engine_journal_indexing = 1;
 int db_engine_journal_check = 0;
-int default_rrdeng_disk_quota_mb = 256;
-int default_multidb_disk_quota_mb = 256;
->>>>>>> 224b051a
+
 /* Default behaviour is to unblock data collection if the page cache is full of dirty pages by dropping metrics */
 uint8_t rrdeng_drop_metrics_under_page_cache_pressure = 1;
 
