// SPDX-License-Identifier: GPL-3.0-or-later

#include "daemon-shutdown-watcher.h"
#include "daemon-status-file.h"

#ifdef ENABLE_SENTRY
#include "sentry-native/sentry-native.h"
#endif

watcher_step_t *watcher_steps;

static struct completion shutdown_begin_completion;
static struct completion shutdown_end_completion;
static ND_THREAD *watcher_thread;

NEVER_INLINE
static void shutdown_timed_out(void) {
    // keep this as a separate function, to have it logged like this in sentry
    daemon_status_file_shutdown_timeout();
#ifdef ENABLE_SENTRY
    nd_sentry_add_shutdown_timeout_as_breadcrumb();
#endif
    abort();
}

void watcher_shutdown_begin(void) {
    completion_mark_complete(&shutdown_begin_completion);
}

void watcher_shutdown_end(void) {
    completion_mark_complete(&shutdown_end_completion);
}

void watcher_step_complete(watcher_step_id_t step_id) {
    completion_mark_complete(&watcher_steps[step_id].p);
}

static void watcher_wait_for_step(const watcher_step_id_t step_id, usec_t shutdown_start_time)
{
    usec_t step_start_time = now_monotonic_usec();
    usec_t step_start_duration = step_start_time - shutdown_start_time;

    char start_duration_txt[64];
    duration_snprintf(
        start_duration_txt, sizeof(start_duration_txt), (int64_t)step_start_duration, "us", true);

    netdata_log_info("shutdown step: [%d/%d] - {at %s} started '%s'...",
                     (int)step_id + 1, (int)WATCHER_STEP_ID_MAX, start_duration_txt,
                     watcher_steps[step_id].msg);

#if defined(FSANITIZE_ADDRESS)
    fprintf(stdout, " > shutdown step: [%d/%d] - {at %s} started '%s'...\n",
            (int)step_id + 1, (int)WATCHER_STEP_ID_MAX, start_duration_txt,
            watcher_steps[step_id].msg);
#endif

    daemon_status_file_shutdown_step(watcher_steps[step_id].msg);

    // Wait with a timeout
    time_t timeout = 135; // systemd gives us 150, we timeout at 135

    time_t remaining_seconds = timeout - (time_t)(step_start_duration / USEC_PER_SEC);
    if(remaining_seconds < 0)
        remaining_seconds = 0;

    bool ok = completion_timedwait_for(&watcher_steps[step_id].p, remaining_seconds);

    usec_t step_duration = now_monotonic_usec() - step_start_time;

    char step_duration_txt[64];
    duration_snprintf(
        step_duration_txt, sizeof(step_duration_txt), (int64_t)(step_duration), "us", true);

    if (ok) {
        netdata_log_info("shutdown step: [%d/%d] - {at %s} finished '%s' in %s",
                         (int)step_id + 1, (int)WATCHER_STEP_ID_MAX, start_duration_txt,
                         watcher_steps[step_id].msg, step_duration_txt);

#if defined(FSANITIZE_ADDRESS)
        fprintf(stdout, " > shutdown step: [%d/%d] - {at %s} finished '%s' in %s\n",
                (int)step_id + 1, (int)WATCHER_STEP_ID_MAX, start_duration_txt,
                watcher_steps[step_id].msg, step_duration_txt);
#endif
    } else {
        // Do not call fatal() because it will try to execute the exit
        // sequence twice.
        netdata_log_error("shutdown step: [%d/%d] - {at %s} timeout '%s' takes too long (%s) - giving up...",
                          (int)step_id + 1, (int)WATCHER_STEP_ID_MAX, start_duration_txt,
                          watcher_steps[step_id].msg, step_duration_txt);

#if defined(FSANITIZE_ADDRESS)
        fprintf(stdout, "shutdown step: [%d/%d] - {at %s} timeout '%s' takes too long (%s) - giving up...\n",
                (int)step_id + 1, (int)WATCHER_STEP_ID_MAX, start_duration_txt,
                watcher_steps[step_id].msg, step_duration_txt);
#endif

        daemon_status_file_shutdown_step("sentry timeout");
        shutdown_timed_out();
    }
}

void *watcher_main(void *arg)
{
    UNUSED(arg);

    netdata_log_debug(D_SYSTEM, "Watcher thread started");

    // wait until the agent starts the shutdown process
    completion_wait_for(&shutdown_begin_completion);
    netdata_log_error("Shutdown process started");

    usec_t shutdown_start_time = now_monotonic_usec();

    watcher_wait_for_step(WATCHER_STEP_ID_CLOSE_WEBRTC_CONNECTIONS, shutdown_start_time);
    watcher_wait_for_step(
        WATCHER_STEP_ID_DISABLE_MAINTENANCE_NEW_QUERIES_NEW_WEB_REQUESTS_NEW_STREAMING_CONNECTIONS, shutdown_start_time);
    watcher_wait_for_step(WATCHER_STEP_ID_STOP_MAINTENANCE_THREAD, shutdown_start_time);
    watcher_wait_for_step(WATCHER_STEP_ID_STOP_EXPORTERS_HEALTH_AND_WEB_SERVERS_THREADS, shutdown_start_time);
    watcher_wait_for_step(WATCHER_STEP_ID_STOP_COLLECTORS_AND_STREAMING_THREADS, shutdown_start_time);
    watcher_wait_for_step(WATCHER_STEP_ID_STOP_REPLICATION_THREADS, shutdown_start_time);
    watcher_wait_for_step(WATCHER_STEP_ID_DISABLE_ML_DETEC_AND_TRAIN_THREADS, shutdown_start_time);
    watcher_wait_for_step(WATCHER_STEP_ID_STOP_CONTEXT_THREAD, shutdown_start_time);
    watcher_wait_for_step(WATCHER_STEP_ID_CLEAR_WEB_CLIENT_CACHE, shutdown_start_time);
    watcher_wait_for_step(WATCHER_STEP_ID_STOP_ACLK_SYNC_THREAD, shutdown_start_time);
    watcher_wait_for_step(WATCHER_STEP_ID_STOP_ACLK_MQTT_THREAD, shutdown_start_time);
    watcher_wait_for_step(WATCHER_STEP_ID_STOP_ALL_REMAINING_WORKER_THREADS, shutdown_start_time);
    watcher_wait_for_step(WATCHER_STEP_ID_CANCEL_MAIN_THREADS, shutdown_start_time);
    watcher_wait_for_step(WATCHER_STEP_ID_PREPARE_METASYNC_SHUTDOWN, shutdown_start_time);
    watcher_wait_for_step(WATCHER_STEP_ID_STOP_COLLECTION_FOR_ALL_HOSTS, shutdown_start_time);
    watcher_wait_for_step(WATCHER_STEP_ID_WAIT_FOR_DBENGINE_COLLECTORS_TO_FINISH, shutdown_start_time);
    watcher_wait_for_step(WATCHER_STEP_ID_STOP_DBENGINE_TIERS, shutdown_start_time);
    watcher_wait_for_step(WATCHER_STEP_ID_STOP_METASYNC_THREADS, shutdown_start_time);
    watcher_wait_for_step(WATCHER_STEP_ID_CLOSE_SQL_DATABASES, shutdown_start_time);
    watcher_wait_for_step(WATCHER_STEP_ID_MRG_SAVE, shutdown_start_time);
    watcher_wait_for_step(WATCHER_STEP_ID_REMOVE_PID_FILE, shutdown_start_time);
    watcher_wait_for_step(WATCHER_STEP_ID_FREE_OPENSSL_STRUCTURES, shutdown_start_time);

    completion_wait_for(&shutdown_end_completion);
    usec_t shutdown_end_time = now_monotonic_usec();

    usec_t shutdown_duration = shutdown_end_time - shutdown_start_time;
    netdata_log_error("Shutdown process ended in %llu milliseconds",
                      shutdown_duration / USEC_PER_MS);

    return NULL;
}

void watcher_thread_start() {
    watcher_steps = callocz(WATCHER_STEP_ID_MAX, sizeof(watcher_step_t));

    watcher_steps[WATCHER_STEP_ID_CLOSE_WEBRTC_CONNECTIONS].msg = "close webrtc connections";
    watcher_steps[WATCHER_STEP_ID_DISABLE_MAINTENANCE_NEW_QUERIES_NEW_WEB_REQUESTS_NEW_STREAMING_CONNECTIONS]
        .msg = "disable maintenance, new queries, new web requests, new streaming connections and aclk";
    watcher_steps[WATCHER_STEP_ID_STOP_MAINTENANCE_THREAD].msg = "stop maintenance thread";
    watcher_steps[WATCHER_STEP_ID_STOP_EXPORTERS_HEALTH_AND_WEB_SERVERS_THREADS].msg =
        "stop exporters, health and web servers threads";
    watcher_steps[WATCHER_STEP_ID_STOP_COLLECTORS_AND_STREAMING_THREADS].msg = "stop collectors and streaming threads";
    watcher_steps[WATCHER_STEP_ID_STOP_REPLICATION_THREADS].msg = "stop replication threads";
    watcher_steps[WATCHER_STEP_ID_PREPARE_METASYNC_SHUTDOWN].msg = "prepare metasync shutdown";
    watcher_steps[WATCHER_STEP_ID_DISABLE_ML_DETEC_AND_TRAIN_THREADS].msg = "disable ML detection and training threads";
    watcher_steps[WATCHER_STEP_ID_STOP_CONTEXT_THREAD].msg = "stop context thread";
    watcher_steps[WATCHER_STEP_ID_CLEAR_WEB_CLIENT_CACHE].msg = "clear web client cache";
    watcher_steps[WATCHER_STEP_ID_STOP_ACLK_SYNC_THREAD].msg = "stop ACLK sync thread";
    watcher_steps[WATCHER_STEP_ID_STOP_ACLK_MQTT_THREAD].msg = "stop ACLK MQTT connection thread";
    watcher_steps[WATCHER_STEP_ID_STOP_ALL_REMAINING_WORKER_THREADS].msg = "stop all remaining worker threads";
    watcher_steps[WATCHER_STEP_ID_CANCEL_MAIN_THREADS].msg = "cancel main threads";
    watcher_steps[WATCHER_STEP_ID_STOP_COLLECTION_FOR_ALL_HOSTS].msg = "stop collection for all hosts";
    watcher_steps[WATCHER_STEP_ID_WAIT_FOR_DBENGINE_COLLECTORS_TO_FINISH].msg =
        "wait for dbengine collectors to finish";
<<<<<<< HEAD
    watcher_steps[WATCHER_STEP_ID_STOP_DBENGINE_TIERS].msg =
        "stop dbengine tiers";
    watcher_steps[WATCHER_STEP_ID_STOP_METASYNC_THREADS].msg =
        "stop metasync threads";
    watcher_steps[WATCHER_STEP_ID_CLOSE_SQL_DATABASES].msg =
        "close SQL databases";
    watcher_steps[WATCHER_STEP_ID_MRG_SAVE].msg =
        "MRG save";
    watcher_steps[WATCHER_STEP_ID_REMOVE_PID_FILE].msg =
        "remove pid file";
    watcher_steps[WATCHER_STEP_ID_FREE_OPENSSL_STRUCTURES].msg =
        "free openssl structures";
=======
    watcher_steps[WATCHER_STEP_ID_STOP_DBENGINE_TIERS].msg = "stop dbengine tiers";
    watcher_steps[WATCHER_STEP_ID_STOP_METASYNC_THREADS].msg = "stop metasync threads";
    watcher_steps[WATCHER_STEP_ID_CLOSE_SQL_DATABASES].msg = "close SQL databases";
    watcher_steps[WATCHER_STEP_ID_REMOVE_PID_FILE].msg = "remove pid file";
    watcher_steps[WATCHER_STEP_ID_FREE_OPENSSL_STRUCTURES].msg = "free openssl structures";
>>>>>>> 4f8129e5

    for (size_t i = 0; i != WATCHER_STEP_ID_MAX; i++) {
        completion_init(&watcher_steps[i].p);
    }

    completion_init(&shutdown_begin_completion);
    completion_init(&shutdown_end_completion);

    watcher_thread = nd_thread_create("EXIT_WATCHER", NETDATA_THREAD_OPTION_JOINABLE, watcher_main, NULL);
}

void watcher_thread_stop() {
    nd_thread_join(watcher_thread);

    for (size_t i = 0; i != WATCHER_STEP_ID_MAX; i++) {
        completion_destroy(&watcher_steps[i].p);
    }

    completion_destroy(&shutdown_begin_completion);
    completion_destroy(&shutdown_end_completion);

    freez(watcher_steps);
}<|MERGE_RESOLUTION|>--- conflicted
+++ resolved
@@ -167,26 +167,12 @@
     watcher_steps[WATCHER_STEP_ID_STOP_COLLECTION_FOR_ALL_HOSTS].msg = "stop collection for all hosts";
     watcher_steps[WATCHER_STEP_ID_WAIT_FOR_DBENGINE_COLLECTORS_TO_FINISH].msg =
         "wait for dbengine collectors to finish";
-<<<<<<< HEAD
-    watcher_steps[WATCHER_STEP_ID_STOP_DBENGINE_TIERS].msg =
-        "stop dbengine tiers";
-    watcher_steps[WATCHER_STEP_ID_STOP_METASYNC_THREADS].msg =
-        "stop metasync threads";
-    watcher_steps[WATCHER_STEP_ID_CLOSE_SQL_DATABASES].msg =
-        "close SQL databases";
-    watcher_steps[WATCHER_STEP_ID_MRG_SAVE].msg =
-        "MRG save";
-    watcher_steps[WATCHER_STEP_ID_REMOVE_PID_FILE].msg =
-        "remove pid file";
-    watcher_steps[WATCHER_STEP_ID_FREE_OPENSSL_STRUCTURES].msg =
-        "free openssl structures";
-=======
     watcher_steps[WATCHER_STEP_ID_STOP_DBENGINE_TIERS].msg = "stop dbengine tiers";
     watcher_steps[WATCHER_STEP_ID_STOP_METASYNC_THREADS].msg = "stop metasync threads";
     watcher_steps[WATCHER_STEP_ID_CLOSE_SQL_DATABASES].msg = "close SQL databases";
+    watcher_steps[WATCHER_STEP_ID_MRG_SAVE].msg = "MRG save";
     watcher_steps[WATCHER_STEP_ID_REMOVE_PID_FILE].msg = "remove pid file";
     watcher_steps[WATCHER_STEP_ID_FREE_OPENSSL_STRUCTURES].msg = "free openssl structures";
->>>>>>> 4f8129e5
 
     for (size_t i = 0; i != WATCHER_STEP_ID_MAX; i++) {
         completion_init(&watcher_steps[i].p);
